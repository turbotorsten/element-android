--- conflicted
+++ resolved
@@ -57,7 +57,7 @@
 ) : RealmMigration {
 
     companion object {
-        const val SESSION_STORE_SCHEMA_VERSION = 22L
+        const val SESSION_STORE_SCHEMA_VERSION = 23L
     }
 
     /**
@@ -92,6 +92,7 @@
         if (oldVersion <= 19) migrateTo20(realm)
         if (oldVersion <= 20) migrateTo21(realm)
         if (oldVersion <= 21) migrateTo22(realm)
+        if (oldVersion <= 22) migrateTo23(realm)
     }
 
     private fun migrateTo1(realm: DynamicRealm) {
@@ -450,16 +451,6 @@
 
     private fun migrateTo22(realm: DynamicRealm) {
         Timber.d("Step 21 -> 22")
-<<<<<<< HEAD
-
-        realm.schema.get("PreviewUrlCacheEntity")
-                ?.addField(PreviewUrlCacheEntityFields.IMAGE_WIDTH, Int::class.java)
-                ?.setNullable(PreviewUrlCacheEntityFields.IMAGE_WIDTH, true)
-                ?.addField(PreviewUrlCacheEntityFields.IMAGE_HEIGHT, Int::class.java)
-                ?.setNullable(PreviewUrlCacheEntityFields.IMAGE_HEIGHT, true)
-    }
-
-=======
         val eventEntity = realm.schema.get("TimelineEventEntity") ?: return
 
         realm.schema.get("EventEntity")
@@ -472,5 +463,13 @@
                 }
                 ?.addRealmObjectField(EventEntityFields.THREAD_SUMMARY_LATEST_MESSAGE.`$`, eventEntity)
     }
->>>>>>> 03916843
+
+    private fun migrateTo23(realm: DynamicRealm) {
+        Timber.d("Step 22 -> 23")
+        realm.schema.get("PreviewUrlCacheEntity")
+                ?.addField(PreviewUrlCacheEntityFields.IMAGE_WIDTH, Int::class.java)
+                ?.setNullable(PreviewUrlCacheEntityFields.IMAGE_WIDTH, true)
+                ?.addField(PreviewUrlCacheEntityFields.IMAGE_HEIGHT, Int::class.java)
+                ?.setNullable(PreviewUrlCacheEntityFields.IMAGE_HEIGHT, true)
+    }
 }