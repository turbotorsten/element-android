--- conflicted
+++ resolved
@@ -49,33 +49,27 @@
     ): ListenableWorker? {
         Timber.d("MatrixWorkerFactory.createWorker for $workerClassName")
         return when (workerClassName) {
-            CheckFactoryWorker::class.java.name ->
+            CheckFactoryWorker::class.java.name                   ->
                 CheckFactoryWorker(appContext, workerParameters, true)
-            AddPusherWorker::class.java.name ->
+            AddPusherWorker::class.java.name                      ->
                 AddPusherWorker(appContext, workerParameters, sessionManager)
-            GetGroupDataWorker::class.java.name ->
+            GetGroupDataWorker::class.java.name                   ->
                 GetGroupDataWorker(appContext, workerParameters, sessionManager)
             MultipleEventSendingDispatcherWorker::class.java.name ->
                 MultipleEventSendingDispatcherWorker(appContext, workerParameters, sessionManager)
-            RedactEventWorker::class.java.name ->
+            RedactEventWorker::class.java.name                    ->
                 RedactEventWorker(appContext, workerParameters, sessionManager)
-            SendEventWorker::class.java.name ->
+            SendEventWorker::class.java.name                      ->
                 SendEventWorker(appContext, workerParameters, sessionManager)
-            SyncWorker::class.java.name ->
+            SyncWorker::class.java.name                           ->
                 SyncWorker(appContext, workerParameters, sessionManager)
-            UpdateTrustWorker::class.java.name ->
+            UpdateTrustWorker::class.java.name                    ->
                 UpdateTrustWorker(appContext, workerParameters, sessionManager)
-<<<<<<< HEAD
-            UploadContentWorker::class.java.name ->
-                UploadContentWorker(appContext, workerParameters, sessionManager)
-            else -> {
-=======
             UploadContentWorker::class.java.name                    ->
                 UploadContentWorker(appContext, workerParameters, sessionManager)
             DeactivateLiveLocationShareWorker::class.java.name ->
                 DeactivateLiveLocationShareWorker(appContext, workerParameters, sessionManager)
             else                                                    -> {
->>>>>>> b6b487df
                 Timber.w("No worker defined on MatrixWorkerFactory for $workerClassName will delegate to default.")
                 // Return null to delegate to the default WorkerFactory.
                 null
