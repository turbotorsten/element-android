--- conflicted
+++ resolved
@@ -408,7 +408,6 @@
         )
     }
 
-<<<<<<< HEAD
     override suspend fun isQrLoginSupported(homeServerConnectionConfig: HomeServerConnectionConfig): Boolean {
         val authAPI = buildAuthAPI(homeServerConnectionConfig)
         val versions = runCatching {
@@ -421,7 +420,8 @@
         } else {
             false
         }
-=======
+    }
+
     override suspend fun loginUsingQrLoginToken(
             homeServerConnectionConfig: HomeServerConnectionConfig,
             loginToken: String,
@@ -436,7 +436,6 @@
                         deviceId = deviceId
                 )
         )
->>>>>>> 626e3dbd
     }
 
     private fun buildAuthAPI(homeServerConnectionConfig: HomeServerConnectionConfig): AuthAPI {
