/*
 * Copyright 2019 New Vector Ltd
 *
 * Licensed under the Apache License, Version 2.0 (the "License");
 * you may not use this file except in compliance with the License.
 * You may obtain a copy of the License at
 *
 * http://www.apache.org/licenses/LICENSE-2.0
 *
 * Unless required by applicable law or agreed to in writing, software
 * distributed under the License is distributed on an "AS IS" BASIS,
 * WITHOUT WARRANTIES OR CONDITIONS OF ANY KIND, either express or implied.
 * See the License for the specific language governing permissions and
 * limitations under the License.
 */

package im.vector.matrix.android.internal.task

import im.vector.matrix.android.api.util.Cancelable
import im.vector.matrix.android.internal.di.MatrixScope
import im.vector.matrix.android.internal.extensions.foldToCallback
import im.vector.matrix.android.internal.network.NetworkConnectivityChecker
import im.vector.matrix.android.internal.util.MatrixCoroutineDispatchers
import im.vector.matrix.android.internal.util.toCancelable
import kotlinx.coroutines.*
import timber.log.Timber
import javax.inject.Inject
import kotlin.coroutines.EmptyCoroutineContext

@MatrixScope
internal class TaskExecutor @Inject constructor(private val coroutineDispatchers: MatrixCoroutineDispatchers,
                                                private val networkConnectivityChecker: NetworkConnectivityChecker) {

    private val executorScope = CoroutineScope(SupervisorJob())

    fun <PARAMS, RESULT> execute(task: ConfigurableTask<PARAMS, RESULT>): Cancelable {
        return executorScope
                .launch(task.callbackThread.toDispatcher()) {
                    val resultOrFailure = runCatching {
                        withContext(task.executionThread.toDispatcher()) {
                            Timber.v("Enqueue task $task")
                            retry(task.retryCount) {
                                if (task.constraints.connectedToNetwork) {
                                    Timber.v("Waiting network for $task")
                                    networkConnectivityChecker.waitUntilConnected()
                                }
                                Timber.v("Execute task $task on ${Thread.currentThread().name}")
                                task.execute(task.params)
                            }
                        }
                    }
                    resultOrFailure
                            .onFailure {
                                Timber.d(it, "Task failed")
                            }
                            .foldToCallback(task.callback)
                }
                .toCancelable()
    }

    fun cancelAll() = executorScope.coroutineContext.cancelChildren()

    private suspend fun <T> retry(
            times: Int = Int.MAX_VALUE,
            initialDelay: Long = 100, // 0.1 second
            maxDelay: Long = 10_000,    // 10 second
            factor: Double = 2.0,
            block: suspend () -> T): T {
        var currentDelay = initialDelay
        repeat(times - 1) {
            try {
                return block()
            } catch (e: Exception) {
                Timber.v("Retry task after $currentDelay ms")
                delay(currentDelay)
                currentDelay = (currentDelay * factor).toLong().coerceAtMost(maxDelay)
            }
        }
        return block()
    }

    private fun TaskThread.toDispatcher() = when (this) {
        TaskThread.MAIN        -> coroutineDispatchers.main
        TaskThread.COMPUTATION -> coroutineDispatchers.computation
        TaskThread.IO          -> coroutineDispatchers.io
        TaskThread.CALLER      -> EmptyCoroutineContext
        TaskThread.CRYPTO      -> coroutineDispatchers.crypto
<<<<<<< HEAD
        TaskThread.SYNC        -> coroutineDispatchers.sync
        TaskThread.DM_VERIF    -> coroutineDispatchers.dmVerif
=======
>>>>>>> 90f2199e
    }
}<|MERGE_RESOLUTION|>--- conflicted
+++ resolved
@@ -85,10 +85,6 @@
         TaskThread.IO          -> coroutineDispatchers.io
         TaskThread.CALLER      -> EmptyCoroutineContext
         TaskThread.CRYPTO      -> coroutineDispatchers.crypto
-<<<<<<< HEAD
-        TaskThread.SYNC        -> coroutineDispatchers.sync
         TaskThread.DM_VERIF    -> coroutineDispatchers.dmVerif
-=======
->>>>>>> 90f2199e
     }
 }