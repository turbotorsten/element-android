--- conflicted
+++ resolved
@@ -48,8 +48,7 @@
         return FindReactionEventForUndoTask.Result(eventId)
     }
 
-<<<<<<< HEAD
-    private fun getReactionToRedact(realm: Realm, reaction: String, eventId: String, userId: String): EventEntity? {
+    private fun getReactionToRedact(realm: Realm, reaction: String, eventId: String): EventEntity? {
         val summary = EventAnnotationsSummaryEntity.where(realm, eventId).findFirst() ?: return null
 
         val rase = summary.reactionsSummary.where()
@@ -67,26 +66,5 @@
                     // is it mine?
                     eventEntity.sender == userId
                 }
-=======
-    private fun getReactionToRedact(realm: Realm, reaction: String, eventId: String): EventEntity? {
-        val summary = EventAnnotationsSummaryEntity.where(realm, eventId).findFirst()
-        if (summary != null) {
-            summary.reactionsSummary.where()
-                    .equalTo(ReactionAggregatedSummaryEntityFields.KEY, reaction)
-                    .findFirst()?.let {
-                        // want to find the event orignated by me!
-                        it.sourceEvents.forEach {
-                            // find source event
-                            EventEntity.where(realm, it).findFirst()?.let { eventEntity ->
-                                // is it mine?
-                                if (eventEntity.sender == userId) {
-                                    return eventEntity
-                                }
-                            }
-                        }
-                    }
-        }
-        return null
->>>>>>> 11b5c2c3
     }
 }