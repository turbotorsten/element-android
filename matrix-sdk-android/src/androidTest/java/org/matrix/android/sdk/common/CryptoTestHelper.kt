/*
 * Copyright 2020 The Matrix.org Foundation C.I.C.
 *
 * Licensed under the Apache License, Version 2.0 (the "License");
 * you may not use this file except in compliance with the License.
 * You may obtain a copy of the License at
 *
 *     http://www.apache.org/licenses/LICENSE-2.0
 *
 * Unless required by applicable law or agreed to in writing, software
 * distributed under the License is distributed on an "AS IS" BASIS,
 * WITHOUT WARRANTIES OR CONDITIONS OF ANY KIND, either express or implied.
 * See the License for the specific language governing permissions and
 * limitations under the License.
 */

package org.matrix.android.sdk.common

import android.util.Log
import org.amshove.kluent.fail
import org.junit.Assert.assertEquals
import org.junit.Assert.assertNotNull
import org.junit.Assert.assertTrue
import org.matrix.android.sdk.api.auth.UIABaseAuth
import org.matrix.android.sdk.api.auth.UserInteractiveAuthInterceptor
import org.matrix.android.sdk.api.auth.UserPasswordAuth
import org.matrix.android.sdk.api.auth.registration.RegistrationFlowResponse
import org.matrix.android.sdk.api.crypto.MXCRYPTO_ALGORITHM_MEGOLM_BACKUP
import org.matrix.android.sdk.api.extensions.orFalse
import org.matrix.android.sdk.api.session.Session
import org.matrix.android.sdk.api.session.crypto.MXCryptoError
import org.matrix.android.sdk.api.session.crypto.crosssigning.KEYBACKUP_SECRET_SSSS_NAME
import org.matrix.android.sdk.api.session.crypto.crosssigning.MASTER_KEY_SSSS_NAME
import org.matrix.android.sdk.api.session.crypto.crosssigning.SELF_SIGNING_KEY_SSSS_NAME
import org.matrix.android.sdk.api.session.crypto.crosssigning.USER_SIGNING_KEY_SSSS_NAME
import org.matrix.android.sdk.api.session.crypto.keysbackup.KeysVersion
import org.matrix.android.sdk.api.session.crypto.keysbackup.MegolmBackupAuthData
import org.matrix.android.sdk.api.session.crypto.keysbackup.MegolmBackupCreationInfo
import org.matrix.android.sdk.api.session.crypto.keysbackup.extractCurveKeyFromRecoveryKey
import org.matrix.android.sdk.api.session.crypto.model.OlmDecryptionResult
import org.matrix.android.sdk.api.session.crypto.verification.IncomingSasVerificationTransaction
import org.matrix.android.sdk.api.session.crypto.verification.OutgoingSasVerificationTransaction
import org.matrix.android.sdk.api.session.crypto.verification.VerificationMethod
import org.matrix.android.sdk.api.session.crypto.verification.VerificationTxState
import org.matrix.android.sdk.api.session.events.model.EventType
import org.matrix.android.sdk.api.session.events.model.toModel
import org.matrix.android.sdk.api.session.getRoom
import org.matrix.android.sdk.api.session.room.model.Membership
import org.matrix.android.sdk.api.session.room.model.RoomHistoryVisibility
import org.matrix.android.sdk.api.session.room.model.create.CreateRoomParams
import org.matrix.android.sdk.api.session.room.model.message.MessageContent
import org.matrix.android.sdk.api.session.room.roomSummaryQueryParams
import org.matrix.android.sdk.api.session.securestorage.EmptyKeySigner
import org.matrix.android.sdk.api.session.securestorage.KeyRef
import org.matrix.android.sdk.api.util.toBase64NoPadding
import java.util.UUID
import kotlin.coroutines.Continuation
import kotlin.coroutines.resume

class CryptoTestHelper(val testHelper: CommonTestHelper) {

    private val messagesFromAlice: List<String> = listOf("0 - Hello I'm Alice!", "4 - Go!")
    private val messagesFromBob: List<String> = listOf("1 - Hello I'm Bob!", "2 - Isn't life grand?", "3 - Let's go to the opera.")

    private val defaultSessionParams = SessionTestParams(true)

    /**
     * @return alice session
     */
    suspend fun doE2ETestWithAliceInARoom(encryptedRoom: Boolean = true, roomHistoryVisibility: RoomHistoryVisibility? = null): CryptoTestData {
        val aliceSession = testHelper.createAccount(TestConstants.USER_ALICE, defaultSessionParams)

        val roomId = aliceSession.roomService().createRoom(CreateRoomParams().apply {
            historyVisibility = roomHistoryVisibility
            name = "MyRoom"
        })
        if (encryptedRoom) {
            val room = aliceSession.getRoom(roomId)!!
            waitFor(
                    continueWhen = { room.onMain { getRoomSummaryLive() }.first { it.getOrNull()?.isEncrypted.orFalse() } },
                    action = { room.roomCryptoService().enableEncryption() }
            )
        }
        return CryptoTestData(roomId, listOf(aliceSession))
    }

    /**
     * @return alice and bob sessions
     */
    suspend fun doE2ETestWithAliceAndBobInARoom(encryptedRoom: Boolean = true, roomHistoryVisibility: RoomHistoryVisibility? = null): CryptoTestData {
        val cryptoTestData = doE2ETestWithAliceInARoom(encryptedRoom, roomHistoryVisibility)
        val aliceSession = cryptoTestData.firstSession
        val aliceRoomId = cryptoTestData.roomId

        val aliceRoom = aliceSession.getRoom(aliceRoomId)!!

        val bobSession = testHelper.createAccount(TestConstants.USER_BOB, defaultSessionParams)

        waitFor(
                continueWhen = { bobSession.roomService().onMain { getRoomSummariesLive(roomSummaryQueryParams { }) }.first { it.isNotEmpty() } },
                action = { aliceRoom.membershipService().invite(bobSession.myUserId) }
        )

        waitFor(
                continueWhen = {
                    bobSession.roomService().onMain { getRoomSummariesLive(roomSummaryQueryParams { }) }.first {
                        bobSession.getRoom(aliceRoomId)
                                ?.membershipService()
                                ?.getRoomMember(bobSession.myUserId)
                                ?.membership == Membership.JOIN
                    }
                },
                action = { bobSession.roomService().joinRoom(aliceRoomId) }
        )

        // Ensure bob can send messages to the room
//        val roomFromBobPOV = bobSession.getRoom(aliceRoomId)!!
//        assertNotNull(roomFromBobPOV.powerLevels)
//        assertTrue(roomFromBobPOV.powerLevels.maySendMessage(bobSession.myUserId))

        return CryptoTestData(aliceRoomId, listOf(aliceSession, bobSession))
    }

    /**
     * @return Alice and Bob sessions
     */
    suspend fun doE2ETestWithAliceAndBobInARoomWithEncryptedMessages(): CryptoTestData {
        val cryptoTestData = doE2ETestWithAliceAndBobInARoom()
        val aliceSession = cryptoTestData.firstSession
        val aliceRoomId = cryptoTestData.roomId
        val bobSession = cryptoTestData.secondSession!!

        bobSession.cryptoService().setWarnOnUnknownDevices(false)
        aliceSession.cryptoService().setWarnOnUnknownDevices(false)

        val roomFromBobPOV = bobSession.getRoom(aliceRoomId)!!
        val roomFromAlicePOV = aliceSession.getRoom(aliceRoomId)!!

        // Alice sends a message
        testHelper.sendTextMessage(roomFromAlicePOV, messagesFromAlice[0], 1).first().eventId.let { sentEventId ->
            // ensure bob got it
            ensureEventReceived(aliceRoomId, sentEventId, bobSession, true)
        }

        // Bob send 3 messages
        testHelper.sendTextMessage(roomFromBobPOV, messagesFromBob[0], 1).first().eventId.let { sentEventId ->
            // ensure alice got it
            ensureEventReceived(aliceRoomId, sentEventId, aliceSession, true)
        }

        testHelper.sendTextMessage(roomFromBobPOV, messagesFromBob[1], 1).first().eventId.let { sentEventId ->
            // ensure alice got it
            ensureEventReceived(aliceRoomId, sentEventId, aliceSession, true)
        }
        testHelper.sendTextMessage(roomFromBobPOV, messagesFromBob[2], 1).first().eventId.let { sentEventId ->
            // ensure alice got it
            ensureEventReceived(aliceRoomId, sentEventId, aliceSession, true)
        }

        // Alice sends a message
        testHelper.sendTextMessage(roomFromAlicePOV, messagesFromAlice[1], 1).first().eventId.let { sentEventId ->
            // ensure bob got it
            ensureEventReceived(aliceRoomId, sentEventId, bobSession, true)
        }
        return cryptoTestData
    }

    private suspend fun ensureEventReceived(roomId: String, eventId: String, session: Session, andCanDecrypt: Boolean) {
        testHelper.retryPeriodically {
            val timeLineEvent = session.getRoom(roomId)?.timelineService()?.getTimelineEvent(eventId)
            if (andCanDecrypt) {
                timeLineEvent != null &&
                        timeLineEvent.isEncrypted() &&
                        timeLineEvent.root.getClearType() == EventType.MESSAGE
            } else {
                timeLineEvent != null
            }
        }
    }

    private fun createFakeMegolmBackupAuthData(): MegolmBackupAuthData {
        return MegolmBackupAuthData(
                publicKey = "abcdefg",
                signatures = mapOf("something" to mapOf("ed25519:something" to "hijklmnop"))
        )
    }

    fun createFakeMegolmBackupCreationInfo(): MegolmBackupCreationInfo {
        return MegolmBackupCreationInfo(
                algorithm = MXCRYPTO_ALGORITHM_MEGOLM_BACKUP,
                authData = createFakeMegolmBackupAuthData(),
                recoveryKey = "fake"
        )
    }

    suspend fun createDM(alice: Session, bob: Session): String {
        var roomId = ""
        waitFor(
                continueWhen = {
                    bob.roomService()
                            .onMain { getRoomSummariesLive(roomSummaryQueryParams { }) }
                            .first { it.any { it.roomId == roomId }.orFalse() }
                },
                action = { roomId = alice.roomService().createDirectRoom(bob.myUserId) }
        )

        waitFor(
                continueWhen = {
                    bob.roomService()
                            .onMain { getRoomSummariesLive(roomSummaryQueryParams { }) }
                            .first {
                                bob.getRoom(roomId)
                                        ?.membershipService()
                                        ?.getRoomMember(bob.myUserId)
                                        ?.membership == Membership.JOIN
                            }
                },
                action = { bob.roomService().joinRoom(roomId) }
        )
        return roomId
    }

    suspend fun initializeCrossSigning(session: Session) {
        testHelper.waitForCallback<Unit> {
            session.cryptoService().crossSigningService()
                    .initializeCrossSigning(
                            object : UserInteractiveAuthInterceptor {
                                override fun performStage(flowResponse: RegistrationFlowResponse, errCode: String?, promise: Continuation<UIABaseAuth>) {
                                    promise.resume(
                                            UserPasswordAuth(
                                                    user = session.myUserId,
                                                    password = TestConstants.PASSWORD,
                                                    session = flowResponse.session
                                            )
                                    )
                                }
                            }, it
                    )
        }
    }

    /**
     * Initialize cross-signing, set up megolm backup and save all in 4S
     */
    suspend fun bootstrapSecurity(session: Session) {
        initializeCrossSigning(session)
        val ssssService = session.sharedSecretStorageService()
        val keyInfo = ssssService.generateKey(
                UUID.randomUUID().toString(),
                null,
                "ssss_key",
                EmptyKeySigner()
        )
        ssssService.setDefaultKey(keyInfo.keyId)

        ssssService.storeSecret(
                MASTER_KEY_SSSS_NAME,
                session.cryptoService().crossSigningService().getCrossSigningPrivateKeys()!!.master!!,
                listOf(KeyRef(keyInfo.keyId, keyInfo.keySpec))
        )

        ssssService.storeSecret(
                SELF_SIGNING_KEY_SSSS_NAME,
                session.cryptoService().crossSigningService().getCrossSigningPrivateKeys()!!.selfSigned!!,
                listOf(KeyRef(keyInfo.keyId, keyInfo.keySpec))
        )

        ssssService.storeSecret(
                USER_SIGNING_KEY_SSSS_NAME,
                session.cryptoService().crossSigningService().getCrossSigningPrivateKeys()!!.user!!,
                listOf(KeyRef(keyInfo.keyId, keyInfo.keySpec))
        )

        // set up megolm backup
        val creationInfo = testHelper.waitForCallback<MegolmBackupCreationInfo> {
            session.cryptoService().keysBackupService().prepareKeysBackupVersion(null, null, it)
        }
        val version = testHelper.waitForCallback<KeysVersion> {
            session.cryptoService().keysBackupService().createKeysBackupVersion(creationInfo, it)
        }
        // Save it for gossiping
        session.cryptoService().keysBackupService().saveBackupRecoveryKey(creationInfo.recoveryKey, version = version.version)

        extractCurveKeyFromRecoveryKey(creationInfo.recoveryKey)?.toBase64NoPadding()?.let { secret ->
            ssssService.storeSecret(
                    KEYBACKUP_SECRET_SSSS_NAME,
                    secret,
                    listOf(KeyRef(keyInfo.keyId, keyInfo.keySpec))
            )
        }
    }

    suspend fun verifySASCrossSign(alice: Session, bob: Session, roomId: String) {
        assertTrue(alice.cryptoService().crossSigningService().canCrossSign())
        assertTrue(bob.cryptoService().crossSigningService().canCrossSign())

        val aliceVerificationService = alice.cryptoService().verificationService()
        val bobVerificationService = bob.cryptoService().verificationService()

        val localId = UUID.randomUUID().toString()
        aliceVerificationService.requestKeyVerificationInDMs(
                localId = localId,
                methods = listOf(VerificationMethod.SAS, VerificationMethod.QR_CODE_SCAN, VerificationMethod.QR_CODE_SHOW),
                otherUserId = bob.myUserId,
                roomId = roomId
        ).transactionId

        testHelper.retryPeriodically {
            bobVerificationService.getExistingVerificationRequests(alice.myUserId).firstOrNull {
                it.requestInfo?.fromDevice == alice.sessionParams.deviceId
            } != null
        }
        val incomingRequest = bobVerificationService.getExistingVerificationRequests(alice.myUserId).first {
            it.requestInfo?.fromDevice == alice.sessionParams.deviceId
        }
        bobVerificationService.readyPendingVerification(listOf(VerificationMethod.SAS), alice.myUserId, incomingRequest.transactionId!!)

        var requestID: String? = null
        // wait for it to be readied
        testHelper.retryPeriodically {
            val outgoingRequest = aliceVerificationService.getExistingVerificationRequests(bob.myUserId)
                    .firstOrNull { it.localId == localId }
            if (outgoingRequest?.isReady == true) {
                requestID = outgoingRequest.transactionId!!
                true
            } else {
                false
            }
        }

        aliceVerificationService.beginKeyVerificationInDMs(
                VerificationMethod.SAS,
                requestID!!,
                roomId,
                bob.myUserId,
                bob.sessionParams.credentials.deviceId!!
        )

        // we should reach SHOW SAS on both
        var alicePovTx: OutgoingSasVerificationTransaction? = null
        var bobPovTx: IncomingSasVerificationTransaction? = null

        testHelper.retryPeriodically {
            alicePovTx = aliceVerificationService.getExistingTransaction(bob.myUserId, requestID!!) as? OutgoingSasVerificationTransaction
            Log.v("TEST", "== alicePovTx is ${alicePovTx?.uxState}")
            alicePovTx?.state == VerificationTxState.ShortCodeReady
        }
        // wait for alice to get the ready
        testHelper.retryPeriodically {
            bobPovTx = bobVerificationService.getExistingTransaction(alice.myUserId, requestID!!) as? IncomingSasVerificationTransaction
            Log.v("TEST", "== bobPovTx is ${alicePovTx?.uxState}")
            if (bobPovTx?.state == VerificationTxState.OnStarted) {
                bobPovTx?.performAccept()
            }
            bobPovTx?.state == VerificationTxState.ShortCodeReady
        }

        assertEquals("SAS code do not match", alicePovTx!!.getDecimalCodeRepresentation(), bobPovTx!!.getDecimalCodeRepresentation())

        bobPovTx!!.userHasVerifiedShortCode()
        alicePovTx!!.userHasVerifiedShortCode()

        testHelper.retryPeriodically {
            alice.cryptoService().crossSigningService().isUserTrusted(bob.myUserId)
        }

        testHelper.retryPeriodically {
            alice.cryptoService().crossSigningService().isUserTrusted(bob.myUserId)
        }
    }

    suspend fun doE2ETestWithManyMembers(numberOfMembers: Int): CryptoTestData {
        val aliceSession = testHelper.createAccount(TestConstants.USER_ALICE, defaultSessionParams)
        aliceSession.cryptoService().setWarnOnUnknownDevices(false)

        val roomId = aliceSession.roomService().createRoom(CreateRoomParams().apply { name = "MyRoom" })
        val room = aliceSession.getRoom(roomId)!!

        room.roomCryptoService().enableEncryption()

        val sessions = mutableListOf(aliceSession)
        for (index in 1 until numberOfMembers) {
            val session = testHelper.createAccount("User_$index", defaultSessionParams)
            room.membershipService().invite(session.myUserId, null)
            println("TEST -> " + session.myUserId + " invited")
            session.roomService().joinRoom(room.roomId, null, emptyList())
            println("TEST -> " + session.myUserId + " joined")
            sessions.add(session)
        }

        return CryptoTestData(roomId, sessions)
    }

    suspend fun ensureCanDecrypt(sentEventIds: List<String>, session: Session, e2eRoomID: String, messagesText: List<String>) {
        sentEventIds.forEachIndexed { index, sentEventId ->
<<<<<<< HEAD
            testHelper.retryPeriodically {
                val event = session.getRoom(e2eRoomID)!!.timelineService().getTimelineEvent(sentEventId)!!.root
                try {
                    session.cryptoService().decryptEvent(event, "").let { result ->
                        event.mxDecryptionResult = OlmDecryptionResult(
                                payload = result.clearEvent,
                                senderKey = result.senderCurve25519Key,
                                keysClaimed = result.claimedEd25519Key?.let { mapOf("ed25519" to it) },
                                forwardingCurve25519KeyChain = result.forwardingCurve25519KeyChain
                        )
=======
            testHelper.waitWithLatch { latch ->
                testHelper.retryPeriodicallyWithLatch(latch) {
                    val event = session.getRoom(e2eRoomID)!!.timelineService().getTimelineEvent(sentEventId)!!.root
                    testHelper.runBlockingTest {
                        try {
                            session.cryptoService().decryptEvent(event, "").let { result ->
                                event.mxDecryptionResult = OlmDecryptionResult(
                                        payload = result.clearEvent,
                                        senderKey = result.senderCurve25519Key,
                                        keysClaimed = result.claimedEd25519Key?.let { mapOf("ed25519" to it) },
                                        forwardingCurve25519KeyChain = result.forwardingCurve25519KeyChain,
                                        isSafe = result.isSafe
                                )
                            }
                        } catch (error: MXCryptoError) {
                            // nop
                        }
>>>>>>> aa427460
                    }
                } catch (error: MXCryptoError) {
                    // nop
                }
                Log.v("TEST", "ensureCanDecrypt ${event.getClearType()} is ${event.getClearContent()}")
                event.getClearType() == EventType.MESSAGE &&
                        messagesText[index] == event.getClearContent()?.toModel<MessageContent>()?.body
            }
        }
    }

    suspend fun ensureCannotDecrypt(sentEventIds: List<String>, session: Session, e2eRoomID: String, expectedError: MXCryptoError.ErrorType? = null) {
        sentEventIds.forEach { sentEventId ->
            val event = session.getRoom(e2eRoomID)!!.timelineService().getTimelineEvent(sentEventId)!!.root
            try {
                session.cryptoService().decryptEvent(event, "")
                fail("Should not be able to decrypt event")
            } catch (error: MXCryptoError) {
                val errorType = (error as? MXCryptoError.Base)?.errorType
                if (expectedError == null) {
                    assertNotNull(errorType)
                } else {
                    assertEquals("Unexpected reason", expectedError, errorType)
                }
            }
        }
    }
}<|MERGE_RESOLUTION|>--- conflicted
+++ resolved
@@ -393,36 +393,18 @@
 
     suspend fun ensureCanDecrypt(sentEventIds: List<String>, session: Session, e2eRoomID: String, messagesText: List<String>) {
         sentEventIds.forEachIndexed { index, sentEventId ->
-<<<<<<< HEAD
             testHelper.retryPeriodically {
-                val event = session.getRoom(e2eRoomID)!!.timelineService().getTimelineEvent(sentEventId)!!.root
+                val event = session.getRoom(e2eRoomID)?.timelineService()?.getTimelineEvent(sentEventId)?.root
+                        ?: return@retryPeriodically false
                 try {
                     session.cryptoService().decryptEvent(event, "").let { result ->
                         event.mxDecryptionResult = OlmDecryptionResult(
                                 payload = result.clearEvent,
                                 senderKey = result.senderCurve25519Key,
                                 keysClaimed = result.claimedEd25519Key?.let { mapOf("ed25519" to it) },
-                                forwardingCurve25519KeyChain = result.forwardingCurve25519KeyChain
+                                forwardingCurve25519KeyChain = result.forwardingCurve25519KeyChain,
+                                isSafe = result.isSafe
                         )
-=======
-            testHelper.waitWithLatch { latch ->
-                testHelper.retryPeriodicallyWithLatch(latch) {
-                    val event = session.getRoom(e2eRoomID)!!.timelineService().getTimelineEvent(sentEventId)!!.root
-                    testHelper.runBlockingTest {
-                        try {
-                            session.cryptoService().decryptEvent(event, "").let { result ->
-                                event.mxDecryptionResult = OlmDecryptionResult(
-                                        payload = result.clearEvent,
-                                        senderKey = result.senderCurve25519Key,
-                                        keysClaimed = result.claimedEd25519Key?.let { mapOf("ed25519" to it) },
-                                        forwardingCurve25519KeyChain = result.forwardingCurve25519KeyChain,
-                                        isSafe = result.isSafe
-                                )
-                            }
-                        } catch (error: MXCryptoError) {
-                            // nop
-                        }
->>>>>>> aa427460
                     }
                 } catch (error: MXCryptoError) {
                     // nop
