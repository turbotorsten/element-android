/*
 * Copyright (c) 2020 New Vector Ltd
 *
 * Licensed under the Apache License, Version 2.0 (the "License");
 * you may not use this file except in compliance with the License.
 * You may obtain a copy of the License at
 *
 *     http://www.apache.org/licenses/LICENSE-2.0
 *
 * Unless required by applicable law or agreed to in writing, software
 * distributed under the License is distributed on an "AS IS" BASIS,
 * WITHOUT WARRANTIES OR CONDITIONS OF ANY KIND, either express or implied.
 * See the License for the specific language governing permissions and
 * limitations under the License.
 */

package im.vector.app.features.call.webrtc

import android.content.Context
import androidx.lifecycle.Lifecycle
import androidx.lifecycle.LifecycleObserver
import androidx.lifecycle.OnLifecycleEvent
import im.vector.app.ActiveSessionDataSource
import im.vector.app.core.services.BluetoothHeadsetReceiver
import im.vector.app.core.services.CallService
import im.vector.app.core.services.WiredHeadsetStateReceiver
import im.vector.app.features.call.CallAudioManager
import im.vector.app.features.call.VectorCallActivity
import im.vector.app.features.call.utils.EglUtils
import im.vector.app.push.fcm.FcmHelper
import kotlinx.coroutines.GlobalScope
import kotlinx.coroutines.asCoroutineDispatcher
import kotlinx.coroutines.launch
import org.matrix.android.sdk.api.extensions.tryOrNull
import org.matrix.android.sdk.api.session.Session
import org.matrix.android.sdk.api.session.call.CallListener
import org.matrix.android.sdk.api.session.call.CallState
import org.matrix.android.sdk.api.session.call.MxCall
import org.matrix.android.sdk.api.session.room.model.call.CallAnswerContent
import org.matrix.android.sdk.api.session.room.model.call.CallCandidatesContent
import org.matrix.android.sdk.api.session.room.model.call.CallHangupContent
import org.matrix.android.sdk.api.session.room.model.call.CallInviteContent
import org.matrix.android.sdk.api.session.room.model.call.CallNegotiateContent
import org.matrix.android.sdk.api.session.room.model.call.CallRejectContent
import org.matrix.android.sdk.api.session.room.model.call.CallSelectAnswerContent
import org.webrtc.DefaultVideoDecoderFactory
import org.webrtc.DefaultVideoEncoderFactory
import org.webrtc.PeerConnectionFactory
import timber.log.Timber
import java.util.concurrent.ConcurrentHashMap
import java.util.concurrent.CopyOnWriteArrayList
import java.util.concurrent.Executors
import java.util.concurrent.atomic.AtomicReference
import javax.inject.Inject
import javax.inject.Singleton

/**
 * Manage peerConnectionFactory & Peer connections outside of activity lifecycle to resist configuration changes
 * Use app context
 */
@Singleton
class WebRtcCallManager @Inject constructor(
        private val context: Context,
        private val activeSessionDataSource: ActiveSessionDataSource
) : CallListener, LifecycleObserver {

    private val currentSession: Session?
        get() = activeSessionDataSource.currentValue?.orNull()

    interface CurrentCallListener {
        fun onCurrentCallChange(call: WebRtcCall?) {}
        fun onAudioDevicesChange() {}
    }

<<<<<<< HEAD
    interface PSTNSupportListener {
        fun onPSTNSupportUpdated()
    }

    private val pstnSupportListeners = emptyList<PSTNSupportListener>().toMutableList()
    fun addPstnSupportListener(listener: PSTNSupportListener) {
        pstnSupportListeners.add(listener)
    }

    fun removePstnSupportListener(listener: PSTNSupportListener) {
        pstnSupportListeners.remove(listener)
    }

    private val currentCallsListeners = emptyList<CurrentCallListener>().toMutableList()
=======
    private val currentCallsListeners = CopyOnWriteArrayList<CurrentCallListener>()
>>>>>>> dd67e8c5
    fun addCurrentCallListener(listener: CurrentCallListener) {
        currentCallsListeners.add(listener)
    }

    fun removeCurrentCallListener(listener: CurrentCallListener) {
        currentCallsListeners.remove(listener)
    }

    val callAudioManager = CallAudioManager(context) {
        currentCallsListeners.forEach {
            tryOrNull { it.onAudioDevicesChange() }
        }
    }

    private var peerConnectionFactory: PeerConnectionFactory? = null
    private val executor = Executors.newSingleThreadExecutor()
    private val dispatcher = executor.asCoroutineDispatcher()
    var supportedPSTNProtocol: String? = null
        private set

    val supportsPSTNProtocol: Boolean
        get() = supportedPSTNProtocol != null

    private val rootEglBase by lazy { EglUtils.rootEglBase }

    private var isInBackground: Boolean = true

    init {
        GlobalScope.launch {
            supportedPSTNProtocol = currentSession?.getSupportedPSTN(3)
            if (supportedPSTNProtocol != null) {
                pstnSupportListeners.forEach { it.onPSTNSupportUpdated() }
            }
        }
    }

    @OnLifecycleEvent(Lifecycle.Event.ON_RESUME)
    fun entersForeground() {
        isInBackground = false
    }

    @OnLifecycleEvent(Lifecycle.Event.ON_PAUSE)
    fun entersBackground() {
        isInBackground = true
    }

    /**
     * The current call is the call we interacted with whatever his state (connected,resumed, held...)
     * As soon as we interact with an other call, it replaces this one and put it on held if not already.
     */
    var currentCall: AtomicReference<WebRtcCall?> = AtomicReference(null)
    private fun AtomicReference<WebRtcCall?>.setAndNotify(newValue: WebRtcCall?) {
        set(newValue)
        currentCallsListeners.forEach {
            tryOrNull { it.onCurrentCallChange(newValue) }
        }
    }

    private val callsByCallId = ConcurrentHashMap<String, WebRtcCall>()
    private val callsByRoomId = ConcurrentHashMap<String, MutableList<WebRtcCall>>()

    fun getCallById(callId: String): WebRtcCall? {
        return callsByCallId[callId]
    }

    fun getCallsByRoomId(roomId: String): List<WebRtcCall> {
        return callsByRoomId[roomId] ?: emptyList()
    }

    fun getCurrentCall(): WebRtcCall? {
        return currentCall.get()
    }

    fun getCalls(): List<WebRtcCall> {
        return callsByCallId.values.toList()
    }

    fun headSetButtonTapped() {
        Timber.v("## VOIP headSetButtonTapped")
        val call = getCurrentCall() ?: return
        if (call.mxCall.state is CallState.LocalRinging) {
            // accept call
            call.acceptIncomingCall()
        }
        if (call.mxCall.state is CallState.Connected) {
            // end call?
            call.endCall()
        }
    }

    private fun createPeerConnectionFactoryIfNeeded() {
        if (peerConnectionFactory != null) return
        Timber.v("## VOIP createPeerConnectionFactory")
        val eglBaseContext = rootEglBase?.eglBaseContext ?: return Unit.also {
            Timber.e("## VOIP No EGL BASE")
        }

        Timber.v("## VOIP PeerConnectionFactory.initialize")
        PeerConnectionFactory.initialize(PeerConnectionFactory
                .InitializationOptions.builder(context.applicationContext)
                .createInitializationOptions()
        )

        val options = PeerConnectionFactory.Options()
        val defaultVideoEncoderFactory = DefaultVideoEncoderFactory(
                eglBaseContext,
                /* enableIntelVp8Encoder */
                true,
                /* enableH264HighProfile */
                true)
        val defaultVideoDecoderFactory = DefaultVideoDecoderFactory(eglBaseContext)
        Timber.v("## VOIP PeerConnectionFactory.createPeerConnectionFactory ...")
        peerConnectionFactory = PeerConnectionFactory.builder()
                .setOptions(options)
                .setVideoEncoderFactory(defaultVideoEncoderFactory)
                .setVideoDecoderFactory(defaultVideoDecoderFactory)
                .createPeerConnectionFactory()
    }

    private fun onCallActive(call: WebRtcCall) {
        Timber.v("## VOIP WebRtcPeerConnectionManager onCall active: ${call.mxCall.callId}")
        val currentCall = getCurrentCall().takeIf { it != call }
        currentCall?.updateRemoteOnHold(onHold = true)
        this.currentCall.setAndNotify(call)
    }

    private fun onCallEnded(call: WebRtcCall) {
        Timber.v("## VOIP WebRtcPeerConnectionManager onCall ended: ${call.mxCall.callId}")
        CallService.onCallTerminated(context, call.callId)
        callAudioManager.stop()
        callsByCallId.remove(call.mxCall.callId)
        callsByRoomId[call.mxCall.roomId]?.remove(call)
        if (getCurrentCall() == call) {
            val otherCall = getCalls().lastOrNull()
            currentCall.setAndNotify(otherCall)
        }
        // This must be done in this thread
        executor.execute {
            if (getCurrentCall() == null) {
                Timber.v("## VOIP Dispose peerConnectionFactory as there is no need to keep one")
                peerConnectionFactory?.dispose()
                peerConnectionFactory = null
            }
            Timber.v("## VOIP WebRtcPeerConnectionManager close() executor done")
        }
    }

    fun startOutgoingCall(signalingRoomId: String, otherUserId: String, isVideoCall: Boolean) {
        Timber.v("## VOIP startOutgoingCall in room $signalingRoomId to $otherUserId isVideo $isVideoCall")
        if (getCallsByRoomId(signalingRoomId).isNotEmpty()) {
            Timber.w("## VOIP you already have a call in this room")
            return
        }
        if (getCurrentCall() != null && getCurrentCall()?.mxCall?.state !is CallState.Connected || getCalls().size >= 2) {
            Timber.w("## VOIP cannot start outgoing call")
            // Just ignore, maybe we could answer from other session?
            return
        }
        executor.execute {
            createPeerConnectionFactoryIfNeeded()
        }
        getCurrentCall()?.updateRemoteOnHold(onHold = true)
        val mxCall = currentSession?.callSignalingService()?.createOutgoingCall(signalingRoomId, otherUserId, isVideoCall) ?: return
        val webRtcCall = createWebRtcCall(mxCall)
        currentCall.setAndNotify(webRtcCall)
        callAudioManager.startForCall(mxCall)

        CallService.onOutgoingCallRinging(
                context = context.applicationContext,
                callId = mxCall.callId)

        // start the activity now
        context.startActivity(VectorCallActivity.newIntent(context, mxCall, VectorCallActivity.OUTGOING_CREATED))
    }

    override fun onCallIceCandidateReceived(mxCall: MxCall, iceCandidatesContent: CallCandidatesContent) {
        Timber.v("## VOIP onCallIceCandidateReceived for call ${mxCall.callId}")
        val call = callsByCallId[iceCandidatesContent.callId]
                ?: return Unit.also {
                    Timber.w("onCallIceCandidateReceived for non active call? ${iceCandidatesContent.callId}")
                }
        call.onCallIceCandidateReceived(iceCandidatesContent)
    }

    private fun createWebRtcCall(mxCall: MxCall): WebRtcCall {
        val webRtcCall = WebRtcCall(
                mxCall = mxCall,
                callAudioManager = callAudioManager,
                rootEglBase = rootEglBase,
                context = context,
                dispatcher = dispatcher,
                peerConnectionFactoryProvider = {
                    createPeerConnectionFactoryIfNeeded()
                    peerConnectionFactory
                },
                sessionProvider = { currentSession },
                onCallBecomeActive = this::onCallActive,
                onCallEnded = this::onCallEnded
        )
        callsByCallId[mxCall.callId] = webRtcCall
        callsByRoomId.getOrPut(mxCall.roomId) { ArrayList(1) }
                .add(webRtcCall)
        return webRtcCall
    }

    fun endCallForRoom(roomId: String, originatedByMe: Boolean = true) {
        callsByRoomId[roomId]?.forEach { it.endCall(originatedByMe) }
    }

    fun onWiredDeviceEvent(event: WiredHeadsetStateReceiver.HeadsetPlugEvent) {
        Timber.v("## VOIP onWiredDeviceEvent $event")
        getCurrentCall() ?: return
        // sometimes we received un-wanted unplugged...
        callAudioManager.wiredStateChange(event)
    }

    fun onWirelessDeviceEvent(event: BluetoothHeadsetReceiver.BTHeadsetPlugEvent) {
        Timber.v("## VOIP onWirelessDeviceEvent $event")
        callAudioManager.bluetoothStateChange(event.plugged)
    }

    override fun onCallInviteReceived(mxCall: MxCall, callInviteContent: CallInviteContent) {
        Timber.v("## VOIP onCallInviteReceived callId ${mxCall.callId}")
        if (getCallsByRoomId(mxCall.roomId).isNotEmpty()) {
            Timber.w("## VOIP you already have a call in this room")
            return
        }
        if ((getCurrentCall() != null && getCurrentCall()?.mxCall?.state !is CallState.Connected) || getCalls().size >= 2) {
            Timber.w("## VOIP receiving incoming call but cannot handle it")
            // Just ignore, maybe we could answer from other session?
            return
        }
        createWebRtcCall(mxCall).apply {
            offerSdp = callInviteContent.offer
        }
        callAudioManager.startForCall(mxCall)
        // Start background service with notification
        CallService.onIncomingCallRinging(
                context = context,
                callId = mxCall.callId,
                isInBackground = isInBackground
        )
        // If this is received while in background, the app will not sync,
        // and thus won't be able to received events. For example if the call is
        // accepted on an other session this device will continue ringing
        if (isInBackground) {
            if (FcmHelper.isPushSupported()) {
                // only for push version as fdroid version is already doing it?
                currentSession?.startAutomaticBackgroundSync(30, 0)
            } else {
                // Maybe increase sync freq? but how to set back to default values?
            }
        }
    }

    override fun onCallAnswerReceived(callAnswerContent: CallAnswerContent) {
        val call = callsByCallId[callAnswerContent.callId]
                ?: return Unit.also {
                    Timber.w("onCallAnswerReceived for non active call? ${callAnswerContent.callId}")
                }
        val mxCall = call.mxCall
        // Update service state
        CallService.onPendingCall(
                context = context,
                callId = mxCall.callId
        )
        call.onCallAnswerReceived(callAnswerContent)
    }

    override fun onCallHangupReceived(callHangupContent: CallHangupContent) {
        val call = callsByCallId[callHangupContent.callId]
                ?: return Unit.also {
                    Timber.w("onCallHangupReceived for non active call? ${callHangupContent.callId}")
                }
        call.endCall(false)
    }

    override fun onCallRejectReceived(callRejectContent: CallRejectContent) {
        val call = callsByCallId[callRejectContent.callId]
                ?: return Unit.also {
                    Timber.w("onCallRejectReceived for non active call? ${callRejectContent.callId}")
                }
        call.endCall(false)
    }

    override fun onCallSelectAnswerReceived(callSelectAnswerContent: CallSelectAnswerContent) {
        val call = callsByCallId[callSelectAnswerContent.callId]
                ?: return Unit.also {
                    Timber.w("onCallSelectAnswerReceived for non active call? ${callSelectAnswerContent.callId}")
                }
        val selectedPartyId = callSelectAnswerContent.selectedPartyId
        if (selectedPartyId != call.mxCall.ourPartyId) {
            Timber.i("Got select_answer for party ID $selectedPartyId: we are party ID ${call.mxCall.ourPartyId}.")
            // The other party has picked somebody else's answer
            call.endCall(false)
        }
    }

    override fun onCallNegotiateReceived(callNegotiateContent: CallNegotiateContent) {
        val call = callsByCallId[callNegotiateContent.callId]
                ?: return Unit.also {
                    Timber.w("onCallNegotiateReceived for non active call? ${callNegotiateContent.callId}")
                }
        call.onCallNegotiateReceived(callNegotiateContent)
    }

    override fun onCallManagedByOtherSession(callId: String) {
        Timber.v("## VOIP onCallManagedByOtherSession: $callId")
        val webRtcCall = callsByCallId.remove(callId)
        if (webRtcCall != null) {
            callsByRoomId[webRtcCall.mxCall.roomId]?.remove(webRtcCall)
        }
        // TODO: handle this properly
        CallService.onCallTerminated(context, callId)

        // did we start background sync? so we should stop it
        if (isInBackground) {
            if (FcmHelper.isPushSupported()) {
                currentSession?.stopAnyBackgroundSync()
            } else {
                // for fdroid we should not stop, it should continue syncing
                // maybe we should restore default timeout/delay though?
            }
        }
    }
}<|MERGE_RESOLUTION|>--- conflicted
+++ resolved
@@ -72,7 +72,6 @@
         fun onAudioDevicesChange() {}
     }
 
-<<<<<<< HEAD
     interface PSTNSupportListener {
         fun onPSTNSupportUpdated()
     }
@@ -86,10 +85,8 @@
         pstnSupportListeners.remove(listener)
     }
 
-    private val currentCallsListeners = emptyList<CurrentCallListener>().toMutableList()
-=======
     private val currentCallsListeners = CopyOnWriteArrayList<CurrentCallListener>()
->>>>>>> dd67e8c5
+
     fun addCurrentCallListener(listener: CurrentCallListener) {
         currentCallsListeners.add(listener)
     }
