--- conflicted
+++ resolved
@@ -39,12 +39,9 @@
 import org.matrix.android.sdk.api.session.call.MxCall
 import org.matrix.android.sdk.api.session.call.MxPeerConnectionState
 import org.matrix.android.sdk.api.session.room.model.call.supportCallTransfer
-<<<<<<< HEAD
 import org.matrix.android.sdk.api.util.MatrixItem
 import org.matrix.android.sdk.api.util.Optional
 import org.matrix.android.sdk.api.util.toMatrixItem
-=======
->>>>>>> 72b1bd35
 
 class VectorCallViewModel @AssistedInject constructor(
         @Assisted initialState: VectorCallViewState,
@@ -127,7 +124,7 @@
 
     private fun computeTransfereeNameIfAny(call: MxCall): Optional<String> {
         val transfereeCall = callManager.getTransfereeForCallId(call.callId) ?: return Optional.empty()
-        val transfereeRoom = session.getRoomSummary(transfereeCall.roomId)
+        val transfereeRoom = session.getRoomSummary(transfereeCall.nativeRoomId)
         val transfereeName = transfereeRoom?.displayName ?: "Unknown person"
         return Optional.from(transfereeName)
     }
