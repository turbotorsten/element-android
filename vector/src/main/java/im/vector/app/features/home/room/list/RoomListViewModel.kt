/*
 * Copyright 2019 New Vector Ltd
 *
 * Licensed under the Apache License, Version 2.0 (the "License");
 * you may not use this file except in compliance with the License.
 * You may obtain a copy of the License at
 *
 * http://www.apache.org/licenses/LICENSE-2.0
 *
 * Unless required by applicable law or agreed to in writing, software
 * distributed under the License is distributed on an "AS IS" BASIS,
 * WITHOUT WARRANTIES OR CONDITIONS OF ANY KIND, either express or implied.
 * See the License for the specific language governing permissions and
 * limitations under the License.
 */

package im.vector.app.features.home.room.list

import com.airbnb.mvrx.FragmentViewModelContext
import com.airbnb.mvrx.MvRxViewModelFactory
import com.airbnb.mvrx.ViewModelContext
import im.vector.app.core.extensions.exhaustive
import im.vector.app.core.platform.VectorViewModel
import im.vector.app.core.utils.DataSource
import io.reactivex.schedulers.Schedulers
import org.matrix.android.sdk.api.MatrixCallback
import org.matrix.android.sdk.api.NoOpMatrixCallback
import org.matrix.android.sdk.api.extensions.orFalse
import org.matrix.android.sdk.api.session.Session
import org.matrix.android.sdk.api.session.room.model.Membership
import org.matrix.android.sdk.api.session.room.model.RoomSummary
import org.matrix.android.sdk.api.session.room.model.tag.RoomTag
import org.matrix.android.sdk.rx.rx
import timber.log.Timber
import javax.inject.Inject

class RoomListViewModel @Inject constructor(initialState: RoomListViewState,
                                            private val session: Session,
                                            private val roomSummariesSource: DataSource<List<RoomSummary>>)
    : VectorViewModel<RoomListViewState, RoomListAction, RoomListViewEvents>(initialState) {

    interface Factory {
        fun create(initialState: RoomListViewState): RoomListViewModel
    }

    companion object : MvRxViewModelFactory<RoomListViewModel, RoomListViewState> {

        @JvmStatic
        override fun create(viewModelContext: ViewModelContext, state: RoomListViewState): RoomListViewModel? {
            val fragment: RoomListFragment = (viewModelContext as FragmentViewModelContext).fragment()
            return fragment.roomListViewModelFactory.create(state)
        }
    }

    private val displayMode = initialState.displayMode
    private val roomListDisplayModeFilter = RoomListDisplayModeFilter(displayMode)

    init {
        observeRoomSummaries()
        observeMembershipChanges()
    }

    override fun handle(action: RoomListAction) {
        when (action) {
            is RoomListAction.SelectRoom                  -> handleSelectRoom(action)
<<<<<<< HEAD
=======
            is RoomListAction.ToggleCategory              -> handleToggleCategory(action)
            is RoomListAction.ChangeCategoryMode          -> handleChangeCategoryMode(action)
>>>>>>> 071db7a4
            is RoomListAction.AcceptInvitation            -> handleAcceptInvitation(action)
            is RoomListAction.RejectInvitation            -> handleRejectInvitation(action)
            is RoomListAction.FilterWith                  -> handleFilter(action)
            is RoomListAction.MarkAllRoomsRead            -> handleMarkAllRoomsRead()
            is RoomListAction.LeaveRoom                   -> handleLeaveRoom(action)
            is RoomListAction.ChangeRoomNotificationState -> handleChangeNotificationMode(action)
            is RoomListAction.ToggleFavorite              -> handleToggleFavorite(action)
        }.exhaustive
    }

    // PRIVATE METHODS *****************************************************************************

    private fun handleSelectRoom(action: RoomListAction.SelectRoom) = withState {
        _viewEvents.post(RoomListViewEvents.SelectRoom(action.roomSummary))
    }

<<<<<<< HEAD
=======
    private fun handleToggleCategory(action: RoomListAction.ToggleCategory) = setState {
        this.toggle(action.category)
    }

    private fun handleChangeCategoryMode(action: RoomListAction.ChangeCategoryMode) = setState {
        this.setMode(action.category, action.newCategoryMode)
    }

>>>>>>> 071db7a4
    private fun handleFilter(action: RoomListAction.FilterWith) {
        setState {
            copy(
                    roomFilter = action.filter
            )
        }
    }

    private fun observeRoomSummaries() {
        roomSummariesSource
                .observe()
                .observeOn(Schedulers.computation())
                .execute { asyncRooms ->
                    copy(asyncRooms = asyncRooms)
                }

        roomSummariesSource
                .observe()
                .observeOn(Schedulers.computation())
                .map { buildRoomSummaries(it) }
                .execute { async ->
                    copy(asyncFilteredRooms = async)
                }
    }

    private fun handleAcceptInvitation(action: RoomListAction.AcceptInvitation) = withState { state ->
        val roomId = action.roomSummary.roomId
        val roomMembershipChange = state.roomMembershipChanges[roomId]
        if (roomMembershipChange?.isInProgress().orFalse()) {
            // Request already sent, should not happen
            Timber.w("Try to join an already joining room. Should not happen")
            return@withState
        }

        session.getRoom(roomId)?.join(callback = object : MatrixCallback<Unit> {
            override fun onSuccess(data: Unit) {
                // We do not update the joiningRoomsIds here, because, the room is not joined yet regarding the sync data.
                // Instead, we wait for the room to be joined
            }

            override fun onFailure(failure: Throwable) {
                // Notify the user
                _viewEvents.post(RoomListViewEvents.Failure(failure))
            }
        })
    }

    private fun handleRejectInvitation(action: RoomListAction.RejectInvitation) = withState { state ->
        val roomId = action.roomSummary.roomId
        val roomMembershipChange = state.roomMembershipChanges[roomId]
        if (roomMembershipChange?.isInProgress().orFalse()) {
            // Request already sent, should not happen
            Timber.w("Try to left an already leaving or joining room. Should not happen")
            return@withState
        }

        session.getRoom(roomId)?.leave(null, object : MatrixCallback<Unit> {
            override fun onSuccess(data: Unit) {
                // We do not update the rejectingRoomsIds here, because, the room is not rejected yet regarding the sync data.
                // Instead, we wait for the room to be rejected
                // Known bug: if the user is invited again (after rejecting the first invitation), the loading will be displayed instead of the buttons.
                // If we update the state, the button will be displayed again, so it's not ideal...
            }

            override fun onFailure(failure: Throwable) {
                // Notify the user
                _viewEvents.post(RoomListViewEvents.Failure(failure))
            }
        })
    }

    private fun handleMarkAllRoomsRead() = withState { state ->
        state.asyncFilteredRooms.invoke()
                ?.flatMap { it.value }
                ?.filter { it.membership == Membership.JOIN }
                ?.map { it.roomId }
                ?.toList()
                ?.let { session.markAllAsRead(it, NoOpMatrixCallback()) }
    }

    private fun handleChangeNotificationMode(action: RoomListAction.ChangeRoomNotificationState) {
        session.getRoom(action.roomId)?.setRoomNotificationState(action.notificationState, object : MatrixCallback<Unit> {
            override fun onFailure(failure: Throwable) {
                _viewEvents.post(RoomListViewEvents.Failure(failure))
            }
        })
    }

    private fun handleToggleFavorite(action: RoomListAction.ToggleFavorite) {
        session.getRoom(action.roomId)?.let {
            val callback = object : MatrixCallback<Unit> {
                override fun onFailure(failure: Throwable) {
                    _viewEvents.post(RoomListViewEvents.Failure(failure))
                }
            }
            if (it.roomSummary()?.isFavorite == false) {
                // Set favorite tag. We do not handle the order for the moment
                it.addTag(RoomTag.ROOM_TAG_FAVOURITE, 0.5, callback)
            } else {
                it.deleteTag(RoomTag.ROOM_TAG_FAVOURITE, callback)
            }
        }
    }

    private fun handleLeaveRoom(action: RoomListAction.LeaveRoom) {
        _viewEvents.post(RoomListViewEvents.Loading(null))
        session.getRoom(action.roomId)?.leave(null, object : MatrixCallback<Unit> {
            override fun onSuccess(data: Unit) {
                _viewEvents.post(RoomListViewEvents.Done)
            }

            override fun onFailure(failure: Throwable) {
                _viewEvents.post(RoomListViewEvents.Failure(failure))
            }
        })
    }

    private fun observeMembershipChanges() {
        session.rx()
                .liveRoomChangeMembershipState()
                .subscribe {
                    Timber.v("ChangeMembership states: $it")
                    setState { copy(roomMembershipChanges = it) }
                }
                .disposeOnClear()
    }

    private fun buildRoomSummaries(rooms: List<RoomSummary>): RoomSummaries {
        val invites = ArrayList<RoomSummary>()
        val others = ArrayList<RoomSummary>(rooms.size)
        rooms
                .filter { roomListDisplayModeFilter.test(it) }
                .forEach { room ->
                    if (room.membership == Membership.INVITE) {
                        invites.add(room)
                    } else {
                        others.add(room)
                    }
                }
        return RoomSummaries().apply {
            put(RoomCategory.INVITE, invites)
            put(RoomCategory.OTHER, others)
        }
    }
}<|MERGE_RESOLUTION|>--- conflicted
+++ resolved
@@ -63,11 +63,8 @@
     override fun handle(action: RoomListAction) {
         when (action) {
             is RoomListAction.SelectRoom                  -> handleSelectRoom(action)
-<<<<<<< HEAD
-=======
             is RoomListAction.ToggleCategory              -> handleToggleCategory(action)
             is RoomListAction.ChangeCategoryMode          -> handleChangeCategoryMode(action)
->>>>>>> 071db7a4
             is RoomListAction.AcceptInvitation            -> handleAcceptInvitation(action)
             is RoomListAction.RejectInvitation            -> handleRejectInvitation(action)
             is RoomListAction.FilterWith                  -> handleFilter(action)
@@ -84,8 +81,6 @@
         _viewEvents.post(RoomListViewEvents.SelectRoom(action.roomSummary))
     }
 
-<<<<<<< HEAD
-=======
     private fun handleToggleCategory(action: RoomListAction.ToggleCategory) = setState {
         this.toggle(action.category)
     }
@@ -94,7 +89,6 @@
         this.setMode(action.category, action.newCategoryMode)
     }
 
->>>>>>> 071db7a4
     private fun handleFilter(action: RoomListAction.FilterWith) {
         setState {
             copy(
