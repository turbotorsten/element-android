--- conflicted
+++ resolved
@@ -69,12 +69,9 @@
         val isAllowedToSetupEncryption: Boolean = true,
         val hasFailedSending: Boolean = false,
         val jitsiState: JitsiState = JitsiState(),
-<<<<<<< HEAD
+        val switchToParentSpace: Boolean = false,
         val rootThreadEventId: String? = null,
         val threadNotificationBadgeState: ThreadNotificationBadgeState = ThreadNotificationBadgeState()
-=======
-        val switchToParentSpace: Boolean = false
->>>>>>> ff6810f1
 ) : MavericksState {
 
     constructor(args: TimelineArgs) : this(
@@ -82,11 +79,8 @@
             eventId = args.eventId,
             // Also highlight the target event, if any
             highlightedEventId = args.eventId,
-<<<<<<< HEAD
+            switchToParentSpace = args.switchToParentSpace,
             rootThreadEventId = args.threadTimelineArgs?.rootThreadEventId
-=======
-            switchToParentSpace = args.switchToParentSpace
->>>>>>> ff6810f1
     )
 
     fun isWebRTCCallOptionAvailable() = (asyncRoomSummary.invoke()?.joinedMembersCount ?: 0) <= 2
