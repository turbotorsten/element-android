--- conflicted
+++ resolved
@@ -198,47 +198,6 @@
                 .stream()
                 .onEach { sharedAction ->
                     when (sharedAction) {
-<<<<<<< HEAD
-                        is HomeActivitySharedAction.OpenDrawer -> views.drawerLayout.openDrawer(GravityCompat.START)
-                        is HomeActivitySharedAction.CloseDrawer -> views.drawerLayout.closeDrawer(GravityCompat.START)
-                        is HomeActivitySharedAction.OpenGroup -> {
-                            views.drawerLayout.closeDrawer(GravityCompat.START)
-
-                            // Temporary
-                            // When switching from space to group or group to space, we need to reload the fragment
-                            // To be removed when dropping legacy groups
-                            if (sharedAction.clearFragment) {
-                                replaceFragment(views.homeDetailFragmentContainer, HomeDetailFragment::class.java, allowStateLoss = true)
-                            } else {
-                                // nop
-                            }
-                            // we might want to delay that to avoid having the drawer animation lagging
-                            // would be probably better to let the drawer do that? in the on closed callback?
-                        }
-                        is HomeActivitySharedAction.OpenSpacePreview -> {
-                            startActivity(SpacePreviewActivity.newIntent(this, sharedAction.spaceId))
-                        }
-                        is HomeActivitySharedAction.AddSpace -> {
-                            createSpaceResultLauncher.launch(SpaceCreationActivity.newIntent(this))
-                        }
-                        is HomeActivitySharedAction.ShowSpaceSettings -> {
-                            // open bottom sheet
-                            SpaceSettingsMenuBottomSheet
-                                    .newInstance(sharedAction.spaceId, object : SpaceSettingsMenuBottomSheet.InteractionListener {
-                                        override fun onShareSpaceSelected(spaceId: String) {
-                                            ShareSpaceBottomSheet.show(supportFragmentManager, spaceId)
-                                        }
-                                    })
-                                    .show(supportFragmentManager, "SPACE_SETTINGS")
-                        }
-                        is HomeActivitySharedAction.OpenSpaceInvite -> {
-                            SpaceInviteBottomSheet.newInstance(sharedAction.spaceId)
-                                    .show(supportFragmentManager, "SPACE_INVITE")
-                        }
-                        HomeActivitySharedAction.SendSpaceFeedBack -> {
-                            bugReporter.openBugReportScreen(this, ReportType.SPACE_BETA_FEEDBACK)
-                        }
-=======
                         is HomeActivitySharedAction.OpenDrawer        -> views.drawerLayout.openDrawer(GravityCompat.START)
                         is HomeActivitySharedAction.CloseDrawer       -> views.drawerLayout.closeDrawer(GravityCompat.START)
                         is HomeActivitySharedAction.OpenGroup         -> openGroup(sharedAction.shouldClearFragment)
@@ -248,7 +207,6 @@
                         is HomeActivitySharedAction.OpenSpaceInvite   -> openSpaceInvite(sharedAction.spaceId)
                         HomeActivitySharedAction.SendSpaceFeedBack    -> bugReporter.openBugReportScreen(this, ReportType.SPACE_BETA_FEEDBACK)
                         HomeActivitySharedAction.CloseGroup           -> closeGroup()
->>>>>>> b6b487df
                     }
                 }
                 .launchIn(lifecycleScope)
@@ -267,14 +225,6 @@
         homeActivityViewModel.observeViewEvents {
             when (it) {
                 is HomeActivityViewEvents.AskPasswordToInitCrossSigning -> handleAskPasswordToInitCrossSigning(it)
-<<<<<<< HEAD
-                is HomeActivityViewEvents.OnNewSession -> handleOnNewSession(it)
-                HomeActivityViewEvents.PromptToEnableSessionPush -> handlePromptToEnablePush()
-                is HomeActivityViewEvents.OnCrossSignedInvalidated -> handleCrossSigningInvalidated(it)
-                HomeActivityViewEvents.ShowAnalyticsOptIn -> handleShowAnalyticsOptIn()
-                HomeActivityViewEvents.NotifyUserForThreadsMigration -> handleNotifyUserForThreadsMigration()
-                is HomeActivityViewEvents.MigrateThreads -> migrateThreadsIfNeeded(it.checkSession)
-=======
                 is HomeActivityViewEvents.OnNewSession                  -> handleOnNewSession(it)
                 HomeActivityViewEvents.PromptToEnableSessionPush        -> handlePromptToEnablePush()
                 HomeActivityViewEvents.StartRecoverySetupFlow           -> handleStartRecoverySetup()
@@ -289,7 +239,6 @@
                 HomeActivityViewEvents.ShowAnalyticsOptIn               -> handleShowAnalyticsOptIn()
                 HomeActivityViewEvents.NotifyUserForThreadsMigration    -> handleNotifyUserForThreadsMigration()
                 is HomeActivityViewEvents.MigrateThreads                -> migrateThreadsIfNeeded(it.checkSession)
->>>>>>> b6b487df
             }
         }
         homeActivityViewModel.onEach { renderState(it) }
@@ -387,12 +336,12 @@
                     when {
                         deepLink.startsWith(USER_LINK_PREFIX) -> deepLink.substring(USER_LINK_PREFIX.length)
                         deepLink.startsWith(ROOM_LINK_PREFIX) -> deepLink.substring(ROOM_LINK_PREFIX.length)
-                        else -> null
+                        else                                  -> null
                     }?.let { permalinkId ->
                         activeSessionHolder.getSafeActiveSession()?.permalinkService()?.createPermalink(permalinkId)
                     }
                 }
-                else -> deepLink
+                else                                                  -> deepLink
             }
 
             lifecycleScope.launch {
@@ -442,7 +391,7 @@
                 }
                 views.waitingView.root.isVisible = true
             }
-            else -> {
+            else                                               -> {
                 // Idle or Incremental sync status
                 views.waitingView.root.isVisible = false
             }
@@ -594,15 +543,15 @@
 
     override fun onOptionsItemSelected(item: MenuItem): Boolean {
         when (item.itemId) {
-            R.id.menu_home_suggestion -> {
+            R.id.menu_home_suggestion          -> {
                 bugReporter.openBugReportScreen(this, ReportType.SUGGESTION)
                 return true
             }
-            R.id.menu_home_report_bug -> {
+            R.id.menu_home_report_bug          -> {
                 bugReporter.openBugReportScreen(this, ReportType.BUG_REPORT)
                 return true
             }
-            R.id.menu_home_init_sync_legacy -> {
+            R.id.menu_home_init_sync_legacy    -> {
                 // Configure the SDK
                 initialSyncStrategy = InitialSyncStrategy.Legacy
                 // And clear cache
@@ -616,11 +565,11 @@
                 MainActivity.restartApp(this, MainActivityArgs(clearCache = true))
                 return true
             }
-            R.id.menu_home_filter -> {
+            R.id.menu_home_filter              -> {
                 navigator.openRoomsFiltering(this)
                 return true
             }
-            R.id.menu_home_setting -> {
+            R.id.menu_home_setting             -> {
                 navigator.openSettings(this)
                 return true
             }
