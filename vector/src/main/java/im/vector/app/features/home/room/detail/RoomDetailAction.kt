/*
 * Copyright 2019 New Vector Ltd
 *
 * Licensed under the Apache License, Version 2.0 (the "License");
 * you may not use this file except in compliance with the License.
 * You may obtain a copy of the License at
 *
 * http://www.apache.org/licenses/LICENSE-2.0
 *
 * Unless required by applicable law or agreed to in writing, software
 * distributed under the License is distributed on an "AS IS" BASIS,
 * WITHOUT WARRANTIES OR CONDITIONS OF ANY KIND, either express or implied.
 * See the License for the specific language governing permissions and
 * limitations under the License.
 */

package im.vector.app.features.home.room.detail

import android.net.Uri
import android.view.View
import im.vector.app.core.platform.VectorViewModelAction
import im.vector.app.features.call.conference.ConferenceEvent
import org.matrix.android.sdk.api.session.content.ContentAttachmentData
import org.matrix.android.sdk.api.session.room.model.message.MessageStickerContent
import org.matrix.android.sdk.api.session.room.model.message.MessageWithAttachmentContent
import org.matrix.android.sdk.api.session.room.timeline.Timeline
import org.matrix.android.sdk.api.session.room.timeline.TimelineEvent
import org.matrix.android.sdk.api.session.widgets.model.Widget
import org.matrix.android.sdk.api.util.MatrixItem

sealed class RoomDetailAction : VectorViewModelAction {
    data class SendSticker(val stickerContent: MessageStickerContent) : RoomDetailAction()
    data class SendMedia(val attachments: List<ContentAttachmentData>, val compressBeforeSending: Boolean) : RoomDetailAction()
    data class TimelineEventTurnsVisible(val event: TimelineEvent) : RoomDetailAction()
    data class TimelineEventTurnsInvisible(val event: TimelineEvent) : RoomDetailAction()
    data class LoadMoreTimelineEvents(val direction: Timeline.Direction) : RoomDetailAction()
    data class SendReaction(val targetEventId: String, val reaction: String) : RoomDetailAction()
    data class UndoReaction(val targetEventId: String, val reaction: String, val reason: String? = "") : RoomDetailAction()
    data class RedactAction(val targetEventId: String, val reason: String? = "") : RoomDetailAction()
    data class UpdateQuickReactAction(val targetEventId: String, val selectedReaction: String, val add: Boolean) : RoomDetailAction()
    data class NavigateToEvent(val eventId: String, val highlight: Boolean) : RoomDetailAction()
    object MarkAllAsRead : RoomDetailAction()
    data class DownloadOrOpen(val eventId: String, val senderId: String?, val messageFileContent: MessageWithAttachmentContent) : RoomDetailAction()
    object JoinAndOpenReplacementRoom : RoomDetailAction()
    object AcceptInvite : RoomDetailAction()
    object RejectInvite : RoomDetailAction()

    object EnterTrackingUnreadMessagesState : RoomDetailAction()
    object ExitTrackingUnreadMessagesState : RoomDetailAction()

    data class ResendMessage(val eventId: String) : RoomDetailAction()
    data class RemoveFailedEcho(val eventId: String) : RoomDetailAction()
    data class CancelSend(val eventId: String, val force: Boolean) : RoomDetailAction()

    data class RegisterVoteToPoll(val eventId: String, val optionKey: String) : RoomDetailAction()

    data class ReportContent(
            val eventId: String,
            val senderId: String?,
            val reason: String,
            val spam: Boolean = false,
            val inappropriate: Boolean = false) : RoomDetailAction()

    data class IgnoreUser(val userId: String?) : RoomDetailAction()

    object ResendAll : RoomDetailAction()

    data class StartCall(val isVideo: Boolean) : RoomDetailAction()
    data class AcceptCall(val callId: String) : RoomDetailAction()
    object EndCall : RoomDetailAction()

    data class AcceptVerificationRequest(val transactionId: String, val otherUserId: String) : RoomDetailAction()
    data class DeclineVerificationRequest(val transactionId: String, val otherUserId: String) : RoomDetailAction()
    data class RequestVerification(val userId: String) : RoomDetailAction()
    data class ResumeVerification(val transactionId: String, val otherUserId: String?) : RoomDetailAction()
    data class TapOnFailedToDecrypt(val eventId: String) : RoomDetailAction()
    data class ReRequestKeys(val eventId: String) : RoomDetailAction()

    object SelectStickerAttachment : RoomDetailAction()
    object OpenIntegrationManager : RoomDetailAction()
    object ManageIntegrations : RoomDetailAction()
    data class AddJitsiWidget(val withVideo: Boolean) : RoomDetailAction()
    data class RemoveWidget(val widgetId: String) : RoomDetailAction()

    object JoinJitsiCall : RoomDetailAction()
    object LeaveJitsiCall : RoomDetailAction()

    data class EnsureNativeWidgetAllowed(val widget: Widget,
                                         val userJustAccepted: Boolean,
                                         val grantedEvents: RoomDetailViewEvents) : RoomDetailAction()
    data class UpdateJoinJitsiCallStatus(val conferenceEvent: ConferenceEvent) : RoomDetailAction()

    data class OpenOrCreateDm(val userId: String) : RoomDetailAction()
    data class JumpToReadReceipt(val userId: String) : RoomDetailAction()
    object QuickActionInvitePeople : RoomDetailAction()
    object QuickActionSetAvatar : RoomDetailAction()
    data class SetAvatarAction(val newAvatarUri: Uri, val newAvatarFileName: String) : RoomDetailAction()
    object QuickActionSetTopic : RoomDetailAction()
    data class ShowRoomAvatarFullScreen(val matrixItem: MatrixItem?, val transitionView: View?) : RoomDetailAction()

    // Preview URL
    data class DoNotShowPreviewUrlFor(val eventId: String, val url: String) : RoomDetailAction()

    data class ComposerFocusChange(val focused: Boolean) : RoomDetailAction()

    // Failed messages
    object RemoveAllFailedMessages : RoomDetailAction()

    data class RoomUpgradeSuccess(val replacementRoomId: String) : RoomDetailAction()
<<<<<<< HEAD

    // Voice Message
    object StartRecordingVoiceMessage : RoomDetailAction()
    data class EndRecordingVoiceMessage(val isCancelled: Boolean) : RoomDetailAction()
    object PauseRecordingVoiceMessage : RoomDetailAction()
    data class PlayOrPauseVoicePlayback(val eventId: String, val messageAudioContent: MessageAudioContent) : RoomDetailAction()
    object PlayOrPauseRecordingPlayback : RoomDetailAction()
    data class EndAllVoiceActions(val deleteRecord: Boolean = true) : RoomDetailAction()

    // Poll
    data class EndPoll(val eventId: String) : RoomDetailAction()
=======
>>>>>>> 53e4ef52
}<|MERGE_RESOLUTION|>--- conflicted
+++ resolved
@@ -107,18 +107,7 @@
     object RemoveAllFailedMessages : RoomDetailAction()
 
     data class RoomUpgradeSuccess(val replacementRoomId: String) : RoomDetailAction()
-<<<<<<< HEAD
-
-    // Voice Message
-    object StartRecordingVoiceMessage : RoomDetailAction()
-    data class EndRecordingVoiceMessage(val isCancelled: Boolean) : RoomDetailAction()
-    object PauseRecordingVoiceMessage : RoomDetailAction()
-    data class PlayOrPauseVoicePlayback(val eventId: String, val messageAudioContent: MessageAudioContent) : RoomDetailAction()
-    object PlayOrPauseRecordingPlayback : RoomDetailAction()
-    data class EndAllVoiceActions(val deleteRecord: Boolean = true) : RoomDetailAction()
 
     // Poll
     data class EndPoll(val eventId: String) : RoomDetailAction()
-=======
->>>>>>> 53e4ef52
 }