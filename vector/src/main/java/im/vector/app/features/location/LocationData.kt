/*
 * Copyright (c) 2021 New Vector Ltd
 *
 * Licensed under the Apache License, Version 2.0 (the "License");
 * you may not use this file except in compliance with the License.
 * You may obtain a copy of the License at
 *
 *     http://www.apache.org/licenses/LICENSE-2.0
 *
 * Unless required by applicable law or agreed to in writing, software
 * distributed under the License is distributed on an "AS IS" BASIS,
 * WITHOUT WARRANTIES OR CONDITIONS OF ANY KIND, either express or implied.
 * See the License for the specific language governing permissions and
 * limitations under the License.
 */

package im.vector.app.features.location

import android.os.Parcelable
import androidx.annotation.VisibleForTesting
import kotlinx.parcelize.Parcelize
import org.matrix.android.sdk.api.session.room.model.message.MessageLocationContent

@Parcelize
data class LocationData(
        val latitude: Double,
        val longitude: Double,
        val uncertainty: Double?
) : Parcelable

/**
<<<<<<< HEAD
 * Creates location data from a MessageLocationContent
=======
 * Creates location data from a LocationContent.
>>>>>>> 3674ae7e
 * "geo:40.05,29.24;30" -> LocationData(40.05, 29.24, 30)
 * @return location data or null if geo uri is not valid
 */
fun MessageLocationContent.toLocationData(): LocationData? {
    return parseGeo(getBestGeoUri())
}

/**
 * Creates location data from a geoUri String
 * "geo:40.05,29.24;30" -> LocationData(40.05, 29.24, 30)
 * @return location data or null if geo uri is null or not valid
 */
fun String?.toLocationData(): LocationData? {
    return this?.let { parseGeo(it) }
}

@VisibleForTesting
fun parseGeo(geo: String): LocationData? {
    val geoParts = geo
            .split(":")
            .takeIf { it.firstOrNull() == "geo" }
            ?.getOrNull(1)
            ?.split(";") ?: return null

    val gpsParts = geoParts.getOrNull(0)?.split(",") ?: return null
    val lat = gpsParts.getOrNull(0)?.toDoubleOrNull() ?: return null
    val lng = gpsParts.getOrNull(1)?.toDoubleOrNull() ?: return null

    val uncertainty = geoParts.getOrNull(1)?.replace("u=", "")?.toDoubleOrNull()

    return LocationData(
            latitude = lat,
            longitude = lng,
            uncertainty = uncertainty
    )
}<|MERGE_RESOLUTION|>--- conflicted
+++ resolved
@@ -29,11 +29,7 @@
 ) : Parcelable
 
 /**
-<<<<<<< HEAD
- * Creates location data from a MessageLocationContent
-=======
- * Creates location data from a LocationContent.
->>>>>>> 3674ae7e
+ * Creates location data from a MessageLocationContent.
  * "geo:40.05,29.24;30" -> LocationData(40.05, 29.24, 30)
  * @return location data or null if geo uri is not valid
  */
