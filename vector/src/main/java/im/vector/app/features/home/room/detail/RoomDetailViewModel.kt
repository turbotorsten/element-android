/*
 * Copyright 2019 New Vector Ltd
 *
 * Licensed under the Apache License, Version 2.0 (the "License");
 * you may not use this file except in compliance with the License.
 * You may obtain a copy of the License at
 *
 * http://www.apache.org/licenses/LICENSE-2.0
 *
 * Unless required by applicable law or agreed to in writing, software
 * distributed under the License is distributed on an "AS IS" BASIS,
 * WITHOUT WARRANTIES OR CONDITIONS OF ANY KIND, either express or implied.
 * See the License for the specific language governing permissions and
 * limitations under the License.
 */

package im.vector.app.features.home.room.detail

import android.net.Uri
import androidx.annotation.IdRes
import androidx.lifecycle.viewModelScope
import com.airbnb.mvrx.FragmentViewModelContext
import com.airbnb.mvrx.MvRxViewModelFactory
import com.airbnb.mvrx.Success
import com.airbnb.mvrx.ViewModelContext
import com.jakewharton.rxrelay2.BehaviorRelay
import com.jakewharton.rxrelay2.PublishRelay
import com.squareup.inject.assisted.Assisted
import com.squareup.inject.assisted.AssistedInject
import im.vector.app.R
import im.vector.app.core.extensions.exhaustive
import im.vector.app.core.platform.VectorViewModel
import im.vector.app.core.resources.StringProvider
import im.vector.app.core.utils.subscribeLogError
import im.vector.app.features.call.webrtc.WebRtcCallManager
import im.vector.app.features.command.CommandParser
import im.vector.app.features.command.ParsedCommand
import im.vector.app.features.crypto.verification.SupportedVerificationMethodsProvider
import im.vector.app.features.home.room.detail.composer.rainbow.RainbowGenerator
import im.vector.app.features.home.room.detail.sticker.StickerPickerActionHandler
import im.vector.app.features.home.room.detail.timeline.helper.RoomSummaryHolder
import im.vector.app.features.home.room.detail.timeline.helper.TimelineSettingsFactory
import im.vector.app.features.home.room.detail.timeline.url.PreviewUrlRetriever
import im.vector.app.features.home.room.typing.TypingHelper
import im.vector.app.features.powerlevel.PowerLevelsObservableFactory
import im.vector.app.features.raw.wellknown.getElementWellknown
import im.vector.app.features.settings.VectorLocale
import im.vector.app.features.settings.VectorPreferences
import io.reactivex.Observable
import io.reactivex.functions.BiFunction
import io.reactivex.rxkotlin.subscribeBy
import io.reactivex.schedulers.Schedulers
import kotlinx.coroutines.Dispatchers
import kotlinx.coroutines.NonCancellable
import kotlinx.coroutines.launch
import kotlinx.coroutines.withContext
import org.commonmark.parser.Parser
import org.commonmark.renderer.html.HtmlRenderer
import org.matrix.android.sdk.api.MatrixCallback
import org.matrix.android.sdk.api.MatrixPatterns
import org.matrix.android.sdk.api.NoOpMatrixCallback
import org.matrix.android.sdk.api.extensions.tryOrNull
import org.matrix.android.sdk.api.query.QueryStringValue
import org.matrix.android.sdk.api.raw.RawService
import org.matrix.android.sdk.api.session.Session
import org.matrix.android.sdk.api.session.crypto.MXCryptoError
import org.matrix.android.sdk.api.session.events.model.EventType
import org.matrix.android.sdk.api.session.events.model.LocalEcho
import org.matrix.android.sdk.api.session.events.model.isAttachmentMessage
import org.matrix.android.sdk.api.session.events.model.isTextMessage
import org.matrix.android.sdk.api.session.events.model.toContent
import org.matrix.android.sdk.api.session.events.model.toModel
import org.matrix.android.sdk.api.session.homeserver.HomeServerCapabilities
import org.matrix.android.sdk.api.session.room.members.ChangeMembershipState
import org.matrix.android.sdk.api.session.room.members.roomMemberQueryParams
import org.matrix.android.sdk.api.session.room.model.Membership
import org.matrix.android.sdk.api.session.room.model.PowerLevelsContent
import org.matrix.android.sdk.api.session.room.model.RoomMemberSummary
import org.matrix.android.sdk.api.session.room.model.RoomSummary
import org.matrix.android.sdk.api.session.room.model.message.MessageContent
import org.matrix.android.sdk.api.session.room.model.message.MessageType
import org.matrix.android.sdk.api.session.room.model.message.OptionItem
import org.matrix.android.sdk.api.session.room.model.message.getFileUrl
import org.matrix.android.sdk.api.session.room.model.tombstone.RoomTombstoneContent
import org.matrix.android.sdk.api.session.room.powerlevels.PowerLevelsHelper
import org.matrix.android.sdk.api.session.room.read.ReadService
import org.matrix.android.sdk.api.session.room.send.UserDraft
import org.matrix.android.sdk.api.session.room.timeline.Timeline
import org.matrix.android.sdk.api.session.room.timeline.TimelineEvent
import org.matrix.android.sdk.api.session.room.timeline.getTextEditableContent
import org.matrix.android.sdk.api.session.widgets.model.Widget
import org.matrix.android.sdk.api.session.widgets.model.WidgetType
import org.matrix.android.sdk.api.util.toOptional
import org.matrix.android.sdk.internal.crypto.model.event.EncryptedEventContent
import org.matrix.android.sdk.internal.crypto.model.event.WithHeldCode
import org.matrix.android.sdk.internal.util.awaitCallback
import org.matrix.android.sdk.rx.rx
import org.matrix.android.sdk.rx.unwrap
import timber.log.Timber
import java.io.File
import java.util.UUID
import java.util.concurrent.TimeUnit
import java.util.concurrent.atomic.AtomicBoolean

class RoomDetailViewModel @AssistedInject constructor(
        @Assisted private val initialState: RoomDetailViewState,
        private val vectorPreferences: VectorPreferences,
        private val stringProvider: StringProvider,
        private val rainbowGenerator: RainbowGenerator,
        private val session: Session,
        private val rawService: RawService,
        private val supportedVerificationMethodsProvider: SupportedVerificationMethodsProvider,
        private val stickerPickerActionHandler: StickerPickerActionHandler,
        private val roomSummaryHolder: RoomSummaryHolder,
        private val typingHelper: TypingHelper,
<<<<<<< HEAD
        private val callManager: WebRtcCallManager,
=======
        private val webRtcPeerConnectionManager: WebRtcPeerConnectionManager,
        private val chatEffectManager: ChatEffectManager,
>>>>>>> 4a5dbde8
        timelineSettingsFactory: TimelineSettingsFactory
) : VectorViewModel<RoomDetailViewState, RoomDetailAction, RoomDetailViewEvents>(initialState), Timeline.Listener, ChatEffectManager.Delegate {

    private val room = session.getRoom(initialState.roomId)!!
    private val eventId = initialState.eventId
    private val invisibleEventsObservable = BehaviorRelay.create<RoomDetailAction.TimelineEventTurnsInvisible>()
    private val visibleEventsObservable = BehaviorRelay.create<RoomDetailAction.TimelineEventTurnsVisible>()
    private val timelineSettings = timelineSettingsFactory.create()
    private var timelineEvents = PublishRelay.create<List<TimelineEvent>>()
    val timeline = room.createTimeline(eventId, timelineSettings)

    // Same lifecycle than the ViewModel (survive to screen rotation)
    val previewUrlRetriever = PreviewUrlRetriever(session)

    // Slot to keep a pending action during permission request
    var pendingAction: RoomDetailAction? = null

    private var trackUnreadMessages = AtomicBoolean(false)
    private var mostRecentDisplayedEvent: TimelineEvent? = null

    @AssistedInject.Factory
    interface Factory {
        fun create(initialState: RoomDetailViewState): RoomDetailViewModel
    }

    companion object : MvRxViewModelFactory<RoomDetailViewModel, RoomDetailViewState> {

        const val PAGINATION_COUNT = 50

        @JvmStatic
        override fun create(viewModelContext: ViewModelContext, state: RoomDetailViewState): RoomDetailViewModel? {
            val fragment: RoomDetailFragment = (viewModelContext as FragmentViewModelContext).fragment()

            return fragment.roomDetailViewModelFactory.create(state)
        }
    }

    init {
        timeline.start()
        timeline.addListener(this)
        observeRoomSummary()
        observeMembershipChanges()
        observeSummaryState()
        getUnreadState()
        observeSyncState()
        observeEventDisplayedActions()
        loadDraftIfAny()
        observeUnreadState()
        observeMyRoomMember()
        observeActiveRoomWidgets()
        observePowerLevel()
        room.getRoomSummaryLive()
        room.markAsRead(ReadService.MarkAsReadParams.READ_RECEIPT, NoOpMatrixCallback())
        room.rx().loadRoomMembersIfNeeded().subscribeLogError().disposeOnClear()
        // Inform the SDK that the room is displayed
        session.onRoomDisplayed(initialState.roomId)
        chatEffectManager.delegate = this
    }

    private fun observePowerLevel() {
        PowerLevelsObservableFactory(room).createObservable()
                .subscribe {
                    val canSendMessage = PowerLevelsHelper(it).isUserAllowedToSend(session.myUserId, false, EventType.MESSAGE)
                    val canInvite = PowerLevelsHelper(it).isUserAbleToInvite(session.myUserId)
                    val isAllowedToManageWidgets = session.widgetService().hasPermissionsToHandleWidgets(room.roomId)
                    val isAllowedToStartWebRTCCall = PowerLevelsHelper(it).isUserAllowedToSend(session.myUserId, false, EventType.CALL_INVITE)
                    setState {
                        copy(
                                canSendMessage = canSendMessage,
                                canInvite = canInvite,
                                isAllowedToManageWidgets = isAllowedToManageWidgets,
                                isAllowedToStartWebRTCCall = isAllowedToStartWebRTCCall
                        )
                    }
                }
                .disposeOnClear()
    }

    private fun observeActiveRoomWidgets() {
        session.rx()
                .liveRoomWidgets(
                        roomId = initialState.roomId,
                        widgetId = QueryStringValue.NoCondition
                )
                .map { widgets ->
                    widgets.filter { it.isActive }
                }
                .execute {
                    copy(activeRoomWidgets = it)
                }
    }

    private fun observeMyRoomMember() {
        val queryParams = roomMemberQueryParams {
            this.userId = QueryStringValue.Equals(session.myUserId, QueryStringValue.Case.SENSITIVE)
        }
        room.rx()
                .liveRoomMembers(queryParams)
                .map {
                    it.firstOrNull().toOptional()
                }
                .unwrap()
                .execute {
                    copy(myRoomMember = it)
                }
    }

    fun getOtherUserIds() = room.roomSummary()?.otherMemberIds

    override fun handle(action: RoomDetailAction) {
        when (action) {
            is RoomDetailAction.UserIsTyping                     -> handleUserIsTyping(action)
            is RoomDetailAction.SaveDraft                        -> handleSaveDraft(action)
            is RoomDetailAction.SendMessage                      -> handleSendMessage(action)
            is RoomDetailAction.SendMedia                        -> handleSendMedia(action)
            is RoomDetailAction.SendSticker                      -> handleSendSticker(action)
            is RoomDetailAction.TimelineEventTurnsVisible        -> handleEventVisible(action)
            is RoomDetailAction.TimelineEventTurnsInvisible      -> handleEventInvisible(action)
            is RoomDetailAction.LoadMoreTimelineEvents           -> handleLoadMore(action)
            is RoomDetailAction.SendReaction                     -> handleSendReaction(action)
            is RoomDetailAction.AcceptInvite                     -> handleAcceptInvite()
            is RoomDetailAction.RejectInvite                     -> handleRejectInvite()
            is RoomDetailAction.RedactAction                     -> handleRedactEvent(action)
            is RoomDetailAction.UndoReaction                     -> handleUndoReact(action)
            is RoomDetailAction.UpdateQuickReactAction           -> handleUpdateQuickReaction(action)
            is RoomDetailAction.EnterRegularMode                 -> handleEnterRegularMode(action)
            is RoomDetailAction.EnterEditMode                    -> handleEditAction(action)
            is RoomDetailAction.EnterQuoteMode                   -> handleQuoteAction(action)
            is RoomDetailAction.EnterReplyMode                   -> handleReplyAction(action)
            is RoomDetailAction.DownloadOrOpen                   -> handleOpenOrDownloadFile(action)
            is RoomDetailAction.NavigateToEvent                  -> handleNavigateToEvent(action)
            is RoomDetailAction.HandleTombstoneEvent             -> handleTombstoneEvent(action)
            is RoomDetailAction.ResendMessage                    -> handleResendEvent(action)
            is RoomDetailAction.RemoveFailedEcho                 -> handleRemove(action)
            is RoomDetailAction.ResendAll                        -> handleResendAll()
            is RoomDetailAction.MarkAllAsRead                    -> handleMarkAllAsRead()
            is RoomDetailAction.ReportContent                    -> handleReportContent(action)
            is RoomDetailAction.IgnoreUser                       -> handleIgnoreUser(action)
            is RoomDetailAction.EnterTrackingUnreadMessagesState -> startTrackingUnreadMessages()
            is RoomDetailAction.ExitTrackingUnreadMessagesState  -> stopTrackingUnreadMessages()
            is RoomDetailAction.ReplyToOptions                   -> handleReplyToOptions(action)
            is RoomDetailAction.AcceptVerificationRequest        -> handleAcceptVerification(action)
            is RoomDetailAction.DeclineVerificationRequest       -> handleDeclineVerification(action)
            is RoomDetailAction.RequestVerification              -> handleRequestVerification(action)
            is RoomDetailAction.ResumeVerification               -> handleResumeRequestVerification(action)
            is RoomDetailAction.ReRequestKeys                    -> handleReRequestKeys(action)
            is RoomDetailAction.TapOnFailedToDecrypt             -> handleTapOnFailedToDecrypt(action)
            is RoomDetailAction.SelectStickerAttachment          -> handleSelectStickerAttachment()
            is RoomDetailAction.OpenIntegrationManager           -> handleOpenIntegrationManager()
            is RoomDetailAction.StartCall                        -> handleStartCall(action)
            is RoomDetailAction.AcceptCall                       -> handleAcceptCall(action)
            is RoomDetailAction.EndCall                          -> handleEndCall()
            is RoomDetailAction.ManageIntegrations               -> handleManageIntegrations()
            is RoomDetailAction.AddJitsiWidget                   -> handleAddJitsiConference(action)
            is RoomDetailAction.RemoveWidget                     -> handleDeleteWidget(action.widgetId)
            is RoomDetailAction.EnsureNativeWidgetAllowed        -> handleCheckWidgetAllowed(action)
            is RoomDetailAction.CancelSend                       -> handleCancel(action)
            is RoomDetailAction.OpenOrCreateDm                   -> handleOpenOrCreateDm(action)
            is RoomDetailAction.JumpToReadReceipt                -> handleJumpToReadReceipt(action)
            RoomDetailAction.QuickActionInvitePeople             -> handleInvitePeople()
            RoomDetailAction.QuickActionSetAvatar                -> handleQuickSetAvatar()
            is RoomDetailAction.SetAvatarAction                  -> handleSetNewAvatar(action)
            RoomDetailAction.QuickActionSetTopic                 -> _viewEvents.post(RoomDetailViewEvents.OpenRoomSettings)
            is RoomDetailAction.ShowRoomAvatarFullScreen         -> {
                _viewEvents.post(
                        RoomDetailViewEvents.ShowRoomAvatarFullScreen(action.matrixItem, action.transitionView)
                )
            }
            is RoomDetailAction.DoNotShowPreviewUrlFor           -> handleDoNotShowPreviewUrlFor(action)
        }.exhaustive
    }

<<<<<<< HEAD
    private fun handleAcceptCall(action: RoomDetailAction.AcceptCall) {
        callManager.getCallById(action.callId)?.also {
            _viewEvents.post(RoomDetailViewEvents.DisplayAndAcceptCall(it))
        }
=======
    private fun handleDoNotShowPreviewUrlFor(action: RoomDetailAction.DoNotShowPreviewUrlFor) {
        previewUrlRetriever.doNotShowPreviewUrlFor(action.eventId, action.url)
>>>>>>> 4a5dbde8
    }

    private fun handleSetNewAvatar(action: RoomDetailAction.SetAvatarAction) {
        viewModelScope.launch(Dispatchers.IO) {
            try {
                room.updateAvatar(action.newAvatarUri, action.newAvatarFileName)
                _viewEvents.post(RoomDetailViewEvents.ActionSuccess(action))
            } catch (failure: Throwable) {
                _viewEvents.post(RoomDetailViewEvents.ActionFailure(action, failure))
            }
        }
    }

    private fun handleInvitePeople() {
        _viewEvents.post(RoomDetailViewEvents.OpenInvitePeople)
    }

    private fun handleQuickSetAvatar() {
        _viewEvents.post(RoomDetailViewEvents.OpenSetRoomAvatarDialog)
    }

    private fun handleOpenOrCreateDm(action: RoomDetailAction.OpenOrCreateDm) {
        val existingDmRoomId = session.getExistingDirectRoomWithUser(action.userId)
        if (existingDmRoomId == null) {
            // First create a direct room
            viewModelScope.launch(Dispatchers.IO) {
                val roomId = awaitCallback<String> {
                    session.createDirectRoom(action.userId, it)
                }
                _viewEvents.post(RoomDetailViewEvents.OpenRoom(roomId))
            }
        } else {
            if (existingDmRoomId != initialState.roomId) {
                _viewEvents.post(RoomDetailViewEvents.OpenRoom(existingDmRoomId))
            }
        }
    }

    private fun handleJumpToReadReceipt(action: RoomDetailAction.JumpToReadReceipt) {
        room.getUserReadReceipt(action.userId)
                ?.let { handleNavigateToEvent(RoomDetailAction.NavigateToEvent(it, true)) }
    }

    private fun handleSendSticker(action: RoomDetailAction.SendSticker) {
        room.sendEvent(EventType.STICKER, action.stickerContent.toContent())
    }

    private fun handleStartCall(action: RoomDetailAction.StartCall) {
        room.roomSummary()?.otherMemberIds?.firstOrNull()?.let {
            callManager.startOutgoingCall(room.roomId, it, action.isVideo)
        }
    }

    private fun handleEndCall() {
        callManager.endCall()
    }

    private fun handleSelectStickerAttachment() {
        viewModelScope.launch {
            val viewEvent = stickerPickerActionHandler.handle()
            _viewEvents.post(viewEvent)
        }
    }

    private fun handleOpenIntegrationManager() {
        viewModelScope.launch {
            val viewEvent = withContext(Dispatchers.Default) {
                if (isIntegrationEnabled()) {
                    RoomDetailViewEvents.OpenIntegrationManager
                } else {
                    RoomDetailViewEvents.DisplayEnableIntegrationsWarning
                }
            }
            _viewEvents.post(viewEvent)
        }
    }

    private fun handleManageIntegrations() = withState { state ->
        if (state.activeRoomWidgets().isNullOrEmpty()) {
            // Directly open integration manager screen
            handleOpenIntegrationManager()
        } else {
            // Display bottomsheet with widget list
            _viewEvents.post(RoomDetailViewEvents.OpenActiveWidgetBottomSheet)
        }
    }

    private fun handleAddJitsiConference(action: RoomDetailAction.AddJitsiWidget) {
        _viewEvents.post(RoomDetailViewEvents.ShowWaitingView)
        viewModelScope.launch(Dispatchers.IO) {
            // Build data for a jitsi widget
            val widgetId: String = WidgetType.Jitsi.preferred + "_" + session.myUserId + "_" + System.currentTimeMillis()

            // Create a random enough jitsi conference id
            // Note: the jitsi server automatically creates conference when the conference
            // id does not exist yet
            var widgetSessionId = UUID.randomUUID().toString()

            if (widgetSessionId.length > 8) {
                widgetSessionId = widgetSessionId.substring(0, 7)
            }
            val roomId: String = room.roomId
            val confId = roomId.substring(1, roomId.indexOf(":") - 1) + widgetSessionId.toLowerCase(VectorLocale.applicationLocale)

            val preferredJitsiDomain = tryOrNull {
                rawService.getElementWellknown(session.myUserId)
                        ?.jitsiServer
                        ?.preferredDomain
            }
            val jitsiDomain = preferredJitsiDomain ?: stringProvider.getString(R.string.preferred_jitsi_domain)

            // We use the default element wrapper for this widget
            // https://github.com/vector-im/element-web/blob/develop/docs/jitsi-dev.md
            val url = "https://app.element.io/jitsi.html" +
                    "?confId=$confId" +
                    "#conferenceDomain=\$domain" +
                    "&conferenceId=\$conferenceId" +
                    "&isAudioOnly=${!action.withVideo}" +
                    "&displayName=\$matrix_display_name" +
                    "&avatarUrl=\$matrix_avatar_url" +
                    "&userId=\$matrix_user_id"

            val widgetEventContent = mapOf(
                    "url" to url,
                    "type" to WidgetType.Jitsi.legacy,
                    "data" to mapOf(
                            "conferenceId" to confId,
                            "domain" to jitsiDomain,
                            "isAudioOnly" to !action.withVideo
                    ),
                    "creatorUserId" to session.myUserId,
                    "id" to widgetId,
                    "name" to "jitsi"
            )

            try {
                val widget = awaitCallback<Widget> {
                    session.widgetService().createRoomWidget(roomId, widgetId, widgetEventContent, it)
                }
                _viewEvents.post(RoomDetailViewEvents.JoinJitsiConference(widget, action.withVideo))
            } catch (failure: Throwable) {
                _viewEvents.post(RoomDetailViewEvents.ShowMessage(stringProvider.getString(R.string.failed_to_add_widget)))
            } finally {
                _viewEvents.post(RoomDetailViewEvents.HideWaitingView)
            }
        }
    }

    private fun handleDeleteWidget(widgetId: String) {
        _viewEvents.post(RoomDetailViewEvents.ShowWaitingView)
        viewModelScope.launch(Dispatchers.IO) {
            try {
                awaitCallback<Unit> { session.widgetService().destroyRoomWidget(room.roomId, widgetId, it) }
                // local echo
                setState {
                    copy(
                            activeRoomWidgets = when (activeRoomWidgets) {
                                is Success -> {
                                    Success(activeRoomWidgets.invoke().filter { it.widgetId != widgetId })
                                }
                                else       -> activeRoomWidgets
                            }
                    )
                }
            } catch (failure: Throwable) {
                _viewEvents.post(RoomDetailViewEvents.ShowMessage(stringProvider.getString(R.string.failed_to_remove_widget)))
            } finally {
                _viewEvents.post(RoomDetailViewEvents.HideWaitingView)
            }
        }
    }

    private fun handleCheckWidgetAllowed(action: RoomDetailAction.EnsureNativeWidgetAllowed) {
        val widget = action.widget
        val domain = action.widget.widgetContent.data["domain"] as? String ?: ""
        val isAllowed = action.userJustAccepted || if (widget.type == WidgetType.Jitsi) {
            widget.senderInfo?.userId == session.myUserId
                    || session.integrationManagerService().isNativeWidgetDomainAllowed(
                    action.widget.type.preferred,
                    domain
            )
        } else false

        if (isAllowed) {
            _viewEvents.post(action.grantedEvents)
        } else {
            // we need to request permission
            _viewEvents.post(RoomDetailViewEvents.RequestNativeWidgetPermission(widget, domain, action.grantedEvents))
        }
    }

    private fun startTrackingUnreadMessages() {
        trackUnreadMessages.set(true)
        setState { copy(canShowJumpToReadMarker = false) }
    }

    private fun stopTrackingUnreadMessages() {
        if (trackUnreadMessages.getAndSet(false)) {
            mostRecentDisplayedEvent?.root?.eventId?.also {
                room.setReadMarker(it, callback = NoOpMatrixCallback())
            }
            mostRecentDisplayedEvent = null
        }
        setState { copy(canShowJumpToReadMarker = true) }
    }

    private fun handleEventInvisible(action: RoomDetailAction.TimelineEventTurnsInvisible) {
        invisibleEventsObservable.accept(action)
    }

    fun getMember(userId: String): RoomMemberSummary? {
        return room.getRoomMember(userId)
    }

    /**
     * Convert a send mode to a draft and save the draft
     */
    private fun handleSaveDraft(action: RoomDetailAction.SaveDraft) = withState {
        viewModelScope.launch(NonCancellable) {
            when {
                it.sendMode is SendMode.REGULAR && !it.sendMode.fromSharing -> {
                    setState { copy(sendMode = it.sendMode.copy(action.draft)) }
                    room.saveDraft(UserDraft.REGULAR(action.draft))
                }
                it.sendMode is SendMode.REPLY                               -> {
                    setState { copy(sendMode = it.sendMode.copy(text = action.draft)) }
                    room.saveDraft(UserDraft.REPLY(it.sendMode.timelineEvent.root.eventId!!, action.draft))
                }
                it.sendMode is SendMode.QUOTE                               -> {
                    setState { copy(sendMode = it.sendMode.copy(text = action.draft)) }
                    room.saveDraft(UserDraft.QUOTE(it.sendMode.timelineEvent.root.eventId!!, action.draft))
                }
                it.sendMode is SendMode.EDIT                                -> {
                    setState { copy(sendMode = it.sendMode.copy(text = action.draft)) }
                    room.saveDraft(UserDraft.EDIT(it.sendMode.timelineEvent.root.eventId!!, action.draft))
                }
            }
        }
    }

    private fun loadDraftIfAny() {
        val currentDraft = room.getDraft()
        setState {
            copy(
                    // Create a sendMode from a draft and retrieve the TimelineEvent
                    sendMode = when (currentDraft) {
                        is UserDraft.REGULAR -> SendMode.REGULAR(currentDraft.text, false)
                        is UserDraft.QUOTE   -> {
                            room.getTimeLineEvent(currentDraft.linkedEventId)?.let { timelineEvent ->
                                SendMode.QUOTE(timelineEvent, currentDraft.text)
                            }
                        }
                        is UserDraft.REPLY   -> {
                            room.getTimeLineEvent(currentDraft.linkedEventId)?.let { timelineEvent ->
                                SendMode.REPLY(timelineEvent, currentDraft.text)
                            }
                        }
                        is UserDraft.EDIT    -> {
                            room.getTimeLineEvent(currentDraft.linkedEventId)?.let { timelineEvent ->
                                SendMode.EDIT(timelineEvent, currentDraft.text)
                            }
                        }
                        else                 -> null
                    } ?: SendMode.REGULAR("", fromSharing = false)
            )
        }
    }

    private fun handleUserIsTyping(action: RoomDetailAction.UserIsTyping) {
        if (vectorPreferences.sendTypingNotifs()) {
            if (action.isTyping) {
                room.userIsTyping()
            } else {
                room.userStopsTyping()
            }
        }
    }

    private fun handleTombstoneEvent(action: RoomDetailAction.HandleTombstoneEvent) {
        val tombstoneContent = action.event.getClearContent().toModel<RoomTombstoneContent>() ?: return

        val roomId = tombstoneContent.replacementRoomId ?: ""
        val isRoomJoined = session.getRoom(roomId)?.roomSummary()?.membership == Membership.JOIN
        if (isRoomJoined) {
            setState { copy(tombstoneEventHandling = Success(roomId)) }
        } else {
            val viaServers = MatrixPatterns.extractServerNameFromId(action.event.senderId)
                    ?.let { listOf(it) }
                    .orEmpty()
            session.rx()
                    .joinRoom(roomId, viaServers = viaServers)
                    .map { roomId }
                    .execute {
                        copy(tombstoneEventHandling = it)
                    }
        }
    }

    private fun isIntegrationEnabled() = session.integrationManagerService().isIntegrationEnabled()

    fun isMenuItemVisible(@IdRes itemId: Int): Boolean = com.airbnb.mvrx.withState(this) { state ->
        if (state.asyncRoomSummary()?.membership != Membership.JOIN) {
            return@withState false
        }
        when (itemId) {
            R.id.resend_all       -> state.asyncRoomSummary()?.hasFailedSending == true
            R.id.timeline_setting -> true
            R.id.invite           -> state.canInvite
            R.id.clear_all        -> state.asyncRoomSummary()?.hasFailedSending == true
            R.id.open_matrix_apps -> true
            R.id.voice_call,
<<<<<<< HEAD
            R.id.video_call          -> callManager.getCallsByRoomId(state.roomId).isEmpty()
            R.id.hangup_call         -> callManager.getCallsByRoomId(state.roomId).isNotEmpty()
            R.id.search              -> true
            else                     -> false
=======
            R.id.video_call       -> true // always show for discoverability
            R.id.hangup_call      -> webRtcPeerConnectionManager.currentCall != null
            R.id.search           -> true
            else                  -> false
>>>>>>> 4a5dbde8
        }
    }

// PRIVATE METHODS *****************************************************************************

    private fun handleSendMessage(action: RoomDetailAction.SendMessage) {
        withState { state ->
            when (state.sendMode) {
                is SendMode.REGULAR -> {
                    when (val slashCommandResult = CommandParser.parseSplashCommand(action.text)) {
                        is ParsedCommand.ErrorNotACommand         -> {
                            // Send the text message to the room
                            room.sendTextMessage(action.text, autoMarkdown = action.autoMarkdown)
                            _viewEvents.post(RoomDetailViewEvents.MessageSent)
                            popDraft()
                        }
                        is ParsedCommand.ErrorSyntax              -> {
                            _viewEvents.post(RoomDetailViewEvents.SlashCommandError(slashCommandResult.command))
                        }
                        is ParsedCommand.ErrorEmptySlashCommand   -> {
                            _viewEvents.post(RoomDetailViewEvents.SlashCommandUnknown("/"))
                        }
                        is ParsedCommand.ErrorUnknownSlashCommand -> {
                            _viewEvents.post(RoomDetailViewEvents.SlashCommandUnknown(slashCommandResult.slashCommand))
                        }
                        is ParsedCommand.SendPlainText            -> {
                            // Send the text message to the room, without markdown
                            room.sendTextMessage(slashCommandResult.message, autoMarkdown = false)
                            _viewEvents.post(RoomDetailViewEvents.MessageSent)
                            popDraft()
                        }
                        is ParsedCommand.Invite                   -> {
                            handleInviteSlashCommand(slashCommandResult)
                            popDraft()
                        }
                        is ParsedCommand.Invite3Pid               -> {
                            handleInvite3pidSlashCommand(slashCommandResult)
                            popDraft()
                        }
                        is ParsedCommand.SetUserPowerLevel        -> {
                            handleSetUserPowerLevel(slashCommandResult)
                            popDraft()
                        }
                        is ParsedCommand.ClearScalarToken         -> {
                            // TODO
                            _viewEvents.post(RoomDetailViewEvents.SlashCommandNotImplemented)
                        }
                        is ParsedCommand.SetMarkdown              -> {
                            vectorPreferences.setMarkdownEnabled(slashCommandResult.enable)
                            _viewEvents.post(RoomDetailViewEvents.SlashCommandHandled(
                                    if (slashCommandResult.enable) R.string.markdown_has_been_enabled else R.string.markdown_has_been_disabled))
                            popDraft()
                        }
                        is ParsedCommand.UnbanUser                -> {
                            handleUnbanSlashCommand(slashCommandResult)
                            popDraft()
                        }
                        is ParsedCommand.BanUser                  -> {
                            handleBanSlashCommand(slashCommandResult)
                            popDraft()
                        }
                        is ParsedCommand.KickUser                 -> {
                            handleKickSlashCommand(slashCommandResult)
                            popDraft()
                        }
                        is ParsedCommand.JoinRoom                 -> {
                            handleJoinToAnotherRoomSlashCommand(slashCommandResult)
                            popDraft()
                        }
                        is ParsedCommand.PartRoom                 -> {
                            // TODO
                            _viewEvents.post(RoomDetailViewEvents.SlashCommandNotImplemented)
                        }
                        is ParsedCommand.SendEmote                -> {
                            room.sendTextMessage(slashCommandResult.message, msgType = MessageType.MSGTYPE_EMOTE, autoMarkdown = action.autoMarkdown)
                            _viewEvents.post(RoomDetailViewEvents.SlashCommandHandled())
                            popDraft()
                        }
                        is ParsedCommand.SendRainbow              -> {
                            slashCommandResult.message.toString().let {
                                room.sendFormattedTextMessage(it, rainbowGenerator.generate(it))
                            }
                            _viewEvents.post(RoomDetailViewEvents.SlashCommandHandled())
                            popDraft()
                        }
                        is ParsedCommand.SendRainbowEmote         -> {
                            slashCommandResult.message.toString().let {
                                room.sendFormattedTextMessage(it, rainbowGenerator.generate(it), MessageType.MSGTYPE_EMOTE)
                            }
                            _viewEvents.post(RoomDetailViewEvents.SlashCommandHandled())
                            popDraft()
                        }
                        is ParsedCommand.SendSpoiler              -> {
                            room.sendFormattedTextMessage(
                                    "[${stringProvider.getString(R.string.spoiler)}](${slashCommandResult.message})",
                                    "<span data-mx-spoiler>${slashCommandResult.message}</span>"
                            )
                            _viewEvents.post(RoomDetailViewEvents.SlashCommandHandled())
                            popDraft()
                        }
                        is ParsedCommand.SendShrug                -> {
                            val sequence = buildString {
                                append("¯\\_(ツ)_/¯")
                                if (slashCommandResult.message.isNotEmpty()) {
                                    append(" ")
                                    append(slashCommandResult.message)
                                }
                            }
                            room.sendTextMessage(sequence)
                            _viewEvents.post(RoomDetailViewEvents.SlashCommandHandled())
                            popDraft()
                        }
                        is ParsedCommand.SendChatEffect            -> {
                            sendChatEffect(slashCommandResult)
                            _viewEvents.post(RoomDetailViewEvents.SlashCommandHandled())
                            popDraft()
                        }
                        is ParsedCommand.SendPoll                 -> {
                            room.sendPoll(slashCommandResult.question, slashCommandResult.options.mapIndexed { index, s -> OptionItem(s, "$index. $s") })
                            _viewEvents.post(RoomDetailViewEvents.SlashCommandHandled())
                            popDraft()
                        }
                        is ParsedCommand.ChangeTopic              -> {
                            handleChangeTopicSlashCommand(slashCommandResult)
                            popDraft()
                        }
                        is ParsedCommand.ChangeDisplayName        -> {
                            handleChangeDisplayNameSlashCommand(slashCommandResult)
                            popDraft()
                        }
                        is ParsedCommand.DiscardSession           -> {
                            if (room.isEncrypted()) {
                                session.cryptoService().discardOutboundSession(room.roomId)
                                _viewEvents.post(RoomDetailViewEvents.SlashCommandHandled())
                                popDraft()
                            } else {
                                _viewEvents.post(RoomDetailViewEvents.SlashCommandHandled())
                                _viewEvents.post(
                                        RoomDetailViewEvents
                                                .ShowMessage(stringProvider.getString(R.string.command_description_discard_session_not_handled))
                                )
                            }
                        }
                    }.exhaustive
                }
                is SendMode.EDIT    -> {
                    // is original event a reply?
                    val inReplyTo = state.sendMode.timelineEvent.root.getClearContent().toModel<MessageContent>()?.relatesTo?.inReplyTo?.eventId
                            ?: state.sendMode.timelineEvent.root.content.toModel<EncryptedEventContent>()?.relatesTo?.inReplyTo?.eventId
                    if (inReplyTo != null) {
                        // TODO check if same content?
                        room.getTimeLineEvent(inReplyTo)?.let {
                            room.editReply(state.sendMode.timelineEvent, it, action.text.toString())
                        }
                    } else {
                        val messageContent: MessageContent? =
                                state.sendMode.timelineEvent.annotations?.editSummary?.aggregatedContent.toModel()
                                        ?: state.sendMode.timelineEvent.root.getClearContent().toModel()
                        val existingBody = messageContent?.body ?: ""
                        if (existingBody != action.text) {
                            room.editTextMessage(state.sendMode.timelineEvent.root.eventId ?: "",
                                    messageContent?.msgType ?: MessageType.MSGTYPE_TEXT,
                                    action.text,
                                    action.autoMarkdown)
                        } else {
                            Timber.w("Same message content, do not send edition")
                        }
                    }
                    _viewEvents.post(RoomDetailViewEvents.MessageSent)
                    popDraft()
                }
                is SendMode.QUOTE   -> {
                    val messageContent: MessageContent? =
                            state.sendMode.timelineEvent.annotations?.editSummary?.aggregatedContent.toModel()
                                    ?: state.sendMode.timelineEvent.root.getClearContent().toModel()
                    val textMsg = messageContent?.body

                    val finalText = legacyRiotQuoteText(textMsg, action.text.toString())

                    // TODO check for pills?

                    // TODO Refactor this, just temporary for quotes
                    val parser = Parser.builder().build()
                    val document = parser.parse(finalText)
                    val renderer = HtmlRenderer.builder().build()
                    val htmlText = renderer.render(document)
                    if (finalText == htmlText) {
                        room.sendTextMessage(finalText)
                    } else {
                        room.sendFormattedTextMessage(finalText, htmlText)
                    }
                    _viewEvents.post(RoomDetailViewEvents.MessageSent)
                    popDraft()
                }
                is SendMode.REPLY   -> {
                    state.sendMode.timelineEvent.let {
                        room.replyToMessage(it, action.text.toString(), action.autoMarkdown)
                        _viewEvents.post(RoomDetailViewEvents.MessageSent)
                        popDraft()
                    }
                }
            }.exhaustive
        }
    }

    private fun sendChatEffect(sendChatEffect: ParsedCommand.SendChatEffect) {
        // If message is blank, convert to an emote, with default message
        if (sendChatEffect.message.isBlank()) {
            val defaultMessage = stringProvider.getString(when (sendChatEffect.chatEffect) {
                ChatEffect.CONFETTI -> R.string.default_message_emote_confetti
                ChatEffect.SNOW     -> R.string.default_message_emote_snow
            })
            room.sendTextMessage(defaultMessage, MessageType.MSGTYPE_EMOTE)
        } else {
            room.sendTextMessage(sendChatEffect.message, sendChatEffect.chatEffect.toMessageType())
        }
    }

    private fun popDraft() = withState {
        if (it.sendMode is SendMode.REGULAR && it.sendMode.fromSharing) {
            // If we were sharing, we want to get back our last value from draft
            loadDraftIfAny()
        } else {
            // Otherwise we clear the composer and remove the draft from db
            setState { copy(sendMode = SendMode.REGULAR("", false)) }
            viewModelScope.launch {
                room.deleteDraft()
            }
        }
    }

    private fun handleJoinToAnotherRoomSlashCommand(command: ParsedCommand.JoinRoom) {
        session.joinRoom(command.roomAlias, command.reason, emptyList(), object : MatrixCallback<Unit> {
            override fun onSuccess(data: Unit) {
                session.getRoomSummary(command.roomAlias)
                        ?.roomId
                        ?.let {
                            _viewEvents.post(RoomDetailViewEvents.JoinRoomCommandSuccess(it))
                        }
            }

            override fun onFailure(failure: Throwable) {
                _viewEvents.post(RoomDetailViewEvents.SlashCommandResultError(failure))
            }
        })
    }

    private fun legacyRiotQuoteText(quotedText: String?, myText: String): String {
        val messageParagraphs = quotedText?.split("\n\n".toRegex())?.dropLastWhile { it.isEmpty() }?.toTypedArray()
        return buildString {
            if (messageParagraphs != null) {
                for (i in messageParagraphs.indices) {
                    if (messageParagraphs[i].isNotBlank()) {
                        append("> ")
                        append(messageParagraphs[i])
                    }

                    if (i != messageParagraphs.lastIndex) {
                        append("\n\n")
                    }
                }
            }
            append("\n\n")
            append(myText)
        }
    }

    private fun handleChangeTopicSlashCommand(changeTopic: ParsedCommand.ChangeTopic) {
        launchSlashCommandFlowSuspendable {
            room.updateTopic(changeTopic.topic)
        }
    }

    private fun handleInviteSlashCommand(invite: ParsedCommand.Invite) {
        launchSlashCommandFlow {
            room.invite(invite.userId, invite.reason, it)
        }
    }

    private fun handleInvite3pidSlashCommand(invite: ParsedCommand.Invite3Pid) {
        launchSlashCommandFlow {
            room.invite3pid(invite.threePid, it)
        }
    }

    private fun handleSetUserPowerLevel(setUserPowerLevel: ParsedCommand.SetUserPowerLevel) {
        val currentPowerLevelsContent = room.getStateEvent(EventType.STATE_ROOM_POWER_LEVELS)
                ?.content
                ?.toModel<PowerLevelsContent>() ?: return

        launchSlashCommandFlowSuspendable {
            currentPowerLevelsContent.setUserPowerLevel(setUserPowerLevel.userId, setUserPowerLevel.powerLevel)
            room.sendStateEvent(EventType.STATE_ROOM_POWER_LEVELS, null, currentPowerLevelsContent.toContent())
        }
    }

    private fun handleChangeDisplayNameSlashCommand(changeDisplayName: ParsedCommand.ChangeDisplayName) {
        launchSlashCommandFlow {
            session.setDisplayName(session.myUserId, changeDisplayName.displayName, it)
        }
    }

    private fun handleKickSlashCommand(kick: ParsedCommand.KickUser) {
        launchSlashCommandFlow {
            room.kick(kick.userId, kick.reason, it)
        }
    }

    private fun handleBanSlashCommand(ban: ParsedCommand.BanUser) {
        launchSlashCommandFlow {
            room.ban(ban.userId, ban.reason, it)
        }
    }

    private fun handleUnbanSlashCommand(unban: ParsedCommand.UnbanUser) {
        launchSlashCommandFlow {
            room.unban(unban.userId, unban.reason, it)
        }
    }

    private fun launchSlashCommandFlow(lambda: (MatrixCallback<Unit>) -> Unit) {
        _viewEvents.post(RoomDetailViewEvents.SlashCommandHandled())
        val matrixCallback = object : MatrixCallback<Unit> {
            override fun onSuccess(data: Unit) {
                _viewEvents.post(RoomDetailViewEvents.SlashCommandResultOk)
            }

            override fun onFailure(failure: Throwable) {
                _viewEvents.post(RoomDetailViewEvents.SlashCommandResultError(failure))
            }
        }
        lambda.invoke(matrixCallback)
    }

    private fun launchSlashCommandFlowSuspendable(block: suspend () -> Unit) {
        _viewEvents.post(RoomDetailViewEvents.SlashCommandHandled())
        viewModelScope.launch {
            val event = try {
                block()
                RoomDetailViewEvents.SlashCommandResultOk
            } catch (failure: Exception) {
                RoomDetailViewEvents.SlashCommandResultError(failure)
            }
            _viewEvents.post(event)
        }
    }

    private fun handleSendReaction(action: RoomDetailAction.SendReaction) {
        room.sendReaction(action.targetEventId, action.reaction)
    }

    private fun handleRedactEvent(action: RoomDetailAction.RedactAction) {
        val event = room.getTimeLineEvent(action.targetEventId) ?: return
        room.redactEvent(event.root, action.reason)
    }

    private fun handleUndoReact(action: RoomDetailAction.UndoReaction) {
        room.undoReaction(action.targetEventId, action.reaction)
    }

    private fun handleUpdateQuickReaction(action: RoomDetailAction.UpdateQuickReactAction) {
        if (action.add) {
            room.sendReaction(action.targetEventId, action.selectedReaction)
        } else {
            room.undoReaction(action.targetEventId, action.selectedReaction)
        }
    }

    private fun handleSendMedia(action: RoomDetailAction.SendMedia) {
        val attachments = action.attachments
        val homeServerCapabilities = session.getHomeServerCapabilities()
        val maxUploadFileSize = homeServerCapabilities.maxUploadFileSize

        if (maxUploadFileSize == HomeServerCapabilities.MAX_UPLOAD_FILE_SIZE_UNKNOWN) {
            // Unknown limitation
            room.sendMedias(attachments, action.compressBeforeSending, emptySet())
        } else {
            when (val tooBigFile = attachments.find { it.size > maxUploadFileSize }) {
                null -> room.sendMedias(attachments, action.compressBeforeSending, emptySet())
                else -> _viewEvents.post(RoomDetailViewEvents.FileTooBigError(
                        tooBigFile.name ?: tooBigFile.queryUri.toString(),
                        tooBigFile.size,
                        maxUploadFileSize
                ))
            }
        }
    }

    private fun handleEventVisible(action: RoomDetailAction.TimelineEventTurnsVisible) {
        viewModelScope.launch(Dispatchers.Default) {
            if (action.event.root.sendState.isSent()) { // ignore pending/local events
                visibleEventsObservable.accept(action)
            }
            // We need to update this with the related m.replace also (to move read receipt)
            action.event.annotations?.editSummary?.sourceEvents?.forEach {
                room.getTimeLineEvent(it)?.let { event ->
                    visibleEventsObservable.accept(RoomDetailAction.TimelineEventTurnsVisible(event))
                }
            }

            // handle chat effects here
            if (vectorPreferences.chatEffectsEnabled()) {
                chatEffectManager.checkForEffect(action.event)
            }
        }
    }

    override fun shouldStartEffect(effect: ChatEffect) {
        _viewEvents.post(RoomDetailViewEvents.StartChatEffect(effect))
    }

    override fun stopEffects() {
        _viewEvents.post(RoomDetailViewEvents.StopChatEffects)
    }

    private fun handleLoadMore(action: RoomDetailAction.LoadMoreTimelineEvents) {
        timeline.paginate(action.direction, PAGINATION_COUNT)
    }

    private fun handleRejectInvite() {
        room.leave(null, NoOpMatrixCallback())
    }

    private fun handleAcceptInvite() {
        room.join(callback = NoOpMatrixCallback())
    }

    private fun handleEditAction(action: RoomDetailAction.EnterEditMode) {
        room.getTimeLineEvent(action.eventId)?.let { timelineEvent ->
            setState { copy(sendMode = SendMode.EDIT(timelineEvent, timelineEvent.getTextEditableContent() ?: "")) }
        }
    }

    private fun handleQuoteAction(action: RoomDetailAction.EnterQuoteMode) {
        room.getTimeLineEvent(action.eventId)?.let { timelineEvent ->
            setState { copy(sendMode = SendMode.QUOTE(timelineEvent, action.text)) }
        }
    }

    private fun handleReplyAction(action: RoomDetailAction.EnterReplyMode) {
        room.getTimeLineEvent(action.eventId)?.let { timelineEvent ->
            setState { copy(sendMode = SendMode.REPLY(timelineEvent, action.text)) }
        }
    }

    private fun handleEnterRegularMode(action: RoomDetailAction.EnterRegularMode) = setState {
        copy(sendMode = SendMode.REGULAR(action.text, action.fromSharing))
    }

    private fun handleOpenOrDownloadFile(action: RoomDetailAction.DownloadOrOpen) {
        val mxcUrl = action.messageFileContent.getFileUrl() ?: return
        val isLocalSendingFile = action.senderId == session.myUserId
                && mxcUrl.startsWith("content://")
        val isDownloaded = session.fileService().isFileInCache(action.messageFileContent)
        if (isLocalSendingFile) {
            tryOrNull { Uri.parse(mxcUrl) }?.let {
                _viewEvents.post(RoomDetailViewEvents.OpenFile(
                        action.messageFileContent.mimeType,
                        it,
                        null
                ))
            }
        } else if (isDownloaded) {
            // we can open it
            session.fileService().getTemporarySharableURI(action.messageFileContent)?.let { uri ->
                _viewEvents.post(RoomDetailViewEvents.OpenFile(
                        action.messageFileContent.mimeType,
                        uri,
                        null
                ))
            }
        } else {
            session.fileService().downloadFile(
                    messageContent = action.messageFileContent,
                    callback = object : MatrixCallback<File> {
                        override fun onSuccess(data: File) {
                            _viewEvents.post(RoomDetailViewEvents.DownloadFileState(
                                    action.messageFileContent.mimeType,
                                    data,
                                    null
                            ))
                        }

                        override fun onFailure(failure: Throwable) {
                            _viewEvents.post(RoomDetailViewEvents.DownloadFileState(
                                    action.messageFileContent.mimeType,
                                    null,
                                    failure
                            ))
                        }
                    })
        }
    }

    private fun handleNavigateToEvent(action: RoomDetailAction.NavigateToEvent) {
        stopTrackingUnreadMessages()
        val targetEventId: String = action.eventId
        val correctedEventId = timeline.getFirstDisplayableEventId(targetEventId) ?: targetEventId
        val indexOfEvent = timeline.getIndexOfEvent(correctedEventId)
        if (indexOfEvent == null) {
            // Event is not already in RAM
            timeline.restartWithEventId(targetEventId)
        }
        if (action.highlight) {
            setState { copy(highlightedEventId = correctedEventId) }
        }
        _viewEvents.post(RoomDetailViewEvents.NavigateToEvent(correctedEventId))
    }

    private fun handleResendEvent(action: RoomDetailAction.ResendMessage) {
        val targetEventId = action.eventId
        room.getTimeLineEvent(targetEventId)?.let {
            // State must be UNDELIVERED or Failed
            if (!it.root.sendState.hasFailed()) {
                Timber.e("Cannot resend message, it is not failed, Cancel first")
                return
            }
            when {
                it.root.isTextMessage()       -> room.resendTextMessage(it)
                it.root.isAttachmentMessage() -> room.resendMediaMessage(it)
                else                          -> {
                    // TODO
                }
            }
        }
    }

    private fun handleRemove(action: RoomDetailAction.RemoveFailedEcho) {
        val targetEventId = action.eventId
        room.getTimeLineEvent(targetEventId)?.let {
            // State must be UNDELIVERED or Failed
            if (!it.root.sendState.hasFailed()) {
                Timber.e("Cannot resend message, it is not failed, Cancel first")
                return
            }
            room.deleteFailedEcho(it)
        }
    }

    private fun handleCancel(action: RoomDetailAction.CancelSend) {
        val targetEventId = action.eventId
        room.getTimeLineEvent(targetEventId)?.let {
            // State must be in one of the sending states
            if (!it.root.sendState.isSending()) {
                Timber.e("Cannot cancel message, it is not sending")
                return
            }
            room.cancelSend(targetEventId)
        }
    }

    private fun handleResendAll() {
        room.resendAllFailedMessages()
    }

    private fun observeEventDisplayedActions() {
        // We are buffering scroll events for one second
        // and keep the most recent one to set the read receipt on.
        visibleEventsObservable
                .buffer(1, TimeUnit.SECONDS)
                .filter { it.isNotEmpty() }
                .subscribeBy(onNext = { actions ->
                    val bufferedMostRecentDisplayedEvent = actions.maxByOrNull { it.event.displayIndex }?.event ?: return@subscribeBy
                    val globalMostRecentDisplayedEvent = mostRecentDisplayedEvent
                    if (trackUnreadMessages.get()) {
                        if (globalMostRecentDisplayedEvent == null) {
                            mostRecentDisplayedEvent = bufferedMostRecentDisplayedEvent
                        } else if (bufferedMostRecentDisplayedEvent.displayIndex > globalMostRecentDisplayedEvent.displayIndex) {
                            mostRecentDisplayedEvent = bufferedMostRecentDisplayedEvent
                        }
                    }
                    bufferedMostRecentDisplayedEvent.root.eventId?.let { eventId ->
                        room.setReadReceipt(eventId, callback = NoOpMatrixCallback())
                    }
                })
                .disposeOnClear()
    }

    private fun handleMarkAllAsRead() {
        room.markAsRead(ReadService.MarkAsReadParams.BOTH, NoOpMatrixCallback())
    }

    private fun handleReportContent(action: RoomDetailAction.ReportContent) {
        viewModelScope.launch {
            val event = try {
                room.reportContent(action.eventId, -100, action.reason)
                RoomDetailViewEvents.ActionSuccess(action)
            } catch (failure: Exception) {
                RoomDetailViewEvents.ActionFailure(action, failure)
            }
            _viewEvents.post(event)
        }
    }

    private fun handleIgnoreUser(action: RoomDetailAction.IgnoreUser) {
        if (action.userId.isNullOrEmpty()) {
            return
        }

        session.ignoreUserIds(listOf(action.userId), object : MatrixCallback<Unit> {
            override fun onSuccess(data: Unit) {
                _viewEvents.post(RoomDetailViewEvents.ActionSuccess(action))
            }

            override fun onFailure(failure: Throwable) {
                _viewEvents.post(RoomDetailViewEvents.ActionFailure(action, failure))
            }
        })
    }

    private fun handleAcceptVerification(action: RoomDetailAction.AcceptVerificationRequest) {
        Timber.v("## SAS handleAcceptVerification ${action.otherUserId},  roomId:${room.roomId}, txId:${action.transactionId}")
        if (session.cryptoService().verificationService().readyPendingVerificationInDMs(
                        supportedVerificationMethodsProvider.provide(),
                        action.otherUserId,
                        room.roomId,
                        action.transactionId)) {
            _viewEvents.post(RoomDetailViewEvents.ActionSuccess(action))
        } else {
            // TODO
        }
    }

    private fun handleDeclineVerification(action: RoomDetailAction.DeclineVerificationRequest) {
        session.cryptoService().verificationService().declineVerificationRequestInDMs(
                action.otherUserId,
                action.transactionId,
                room.roomId)
    }

    private fun handleRequestVerification(action: RoomDetailAction.RequestVerification) {
        if (action.userId == session.myUserId) return
        _viewEvents.post(RoomDetailViewEvents.ActionSuccess(action))
    }

    private fun handleResumeRequestVerification(action: RoomDetailAction.ResumeVerification) {
        // Check if this request is still active and handled by me
        session.cryptoService().verificationService().getExistingVerificationRequestInRoom(room.roomId, action.transactionId)?.let {
            if (it.handledByOtherSession) return
            if (!it.isFinished) {
                _viewEvents.post(RoomDetailViewEvents.ActionSuccess(action.copy(
                        otherUserId = it.otherUserId
                )))
            }
        }
    }

    private fun handleReRequestKeys(action: RoomDetailAction.ReRequestKeys) {
        // Check if this request is still active and handled by me
        room.getTimeLineEvent(action.eventId)?.let {
            session.cryptoService().reRequestRoomKeyForEvent(it.root)
            _viewEvents.post(RoomDetailViewEvents.ShowMessage(stringProvider.getString(R.string.e2e_re_request_encryption_key_dialog_content)))
        }
    }

    private fun handleTapOnFailedToDecrypt(action: RoomDetailAction.TapOnFailedToDecrypt) {
        room.getTimeLineEvent(action.eventId)?.let {
            val code = when (it.root.mCryptoError) {
                MXCryptoError.ErrorType.KEYS_WITHHELD -> {
                    WithHeldCode.fromCode(it.root.mCryptoErrorReason)
                }
                else                                  -> null
            }

            _viewEvents.post(RoomDetailViewEvents.ShowE2EErrorMessage(code))
        }
    }

    private fun handleReplyToOptions(action: RoomDetailAction.ReplyToOptions) {
        // Do not allow to reply to unsent local echo
        if (LocalEcho.isLocalEchoId(action.eventId)) return
        room.sendOptionsReply(action.eventId, action.optionIndex, action.optionValue)
    }

    private fun observeSyncState() {
        session.rx()
                .liveSyncState()
                .subscribe { syncState ->
                    setState {
                        copy(syncState = syncState)
                    }
                }
                .disposeOnClear()
    }

    private fun observeRoomSummary() {
        room.rx().liveRoomSummary()
                .unwrap()
                .execute { async ->
                    copy(
                            asyncRoomSummary = async
                    )
                }
    }

    private fun getUnreadState() {
        Observable
                .combineLatest<List<TimelineEvent>, RoomSummary, UnreadState>(
                        timelineEvents.observeOn(Schedulers.computation()),
                        room.rx().liveRoomSummary().unwrap(),
                        BiFunction { timelineEvents, roomSummary ->
                            computeUnreadState(timelineEvents, roomSummary)
                        }
                )
                // We don't want live update of unread so we skip when we already had a HasUnread or HasNoUnread
                .distinctUntilChanged { previous, current ->
                    when {
                        previous is UnreadState.Unknown || previous is UnreadState.ReadMarkerNotLoaded -> false
                        current is UnreadState.HasUnread || current is UnreadState.HasNoUnread         -> true
                        else                                                                           -> false
                    }
                }
                .subscribe {
                    setState { copy(unreadState = it) }
                }
                .disposeOnClear()
    }

    private fun computeUnreadState(events: List<TimelineEvent>, roomSummary: RoomSummary): UnreadState {
        if (events.isEmpty()) return UnreadState.Unknown
        val readMarkerIdSnapshot = roomSummary.readMarkerId ?: return UnreadState.Unknown
        val firstDisplayableEventId = timeline.getFirstDisplayableEventId(readMarkerIdSnapshot)
        val firstDisplayableEventIndex = timeline.getIndexOfEvent(firstDisplayableEventId)
        if (firstDisplayableEventId == null || firstDisplayableEventIndex == null) {
            return if (timeline.isLive) {
                UnreadState.ReadMarkerNotLoaded(readMarkerIdSnapshot)
            } else {
                UnreadState.Unknown
            }
        }
        for (i in (firstDisplayableEventIndex - 1) downTo 0) {
            val timelineEvent = events.getOrNull(i) ?: return UnreadState.Unknown
            val eventId = timelineEvent.root.eventId ?: return UnreadState.Unknown
            val isFromMe = timelineEvent.root.senderId == session.myUserId
            if (!isFromMe) {
                return UnreadState.HasUnread(eventId)
            }
        }
        return UnreadState.HasNoUnread
    }

    private fun observeUnreadState() {
        selectSubscribe(RoomDetailViewState::unreadState) {
            Timber.v("Unread state: $it")
            if (it is UnreadState.HasNoUnread) {
                startTrackingUnreadMessages()
            }
        }
    }

    private fun observeMembershipChanges() {
        session.rx()
                .liveRoomChangeMembershipState()
                .map {
                    it[initialState.roomId] ?: ChangeMembershipState.Unknown
                }
                .distinctUntilChanged()
                .subscribe {
                    setState { copy(changeMembershipState = it) }
                }
                .disposeOnClear()
    }

    private fun observeSummaryState() {
        asyncSubscribe(RoomDetailViewState::asyncRoomSummary) { summary ->
            roomSummaryHolder.set(summary)
            setState {
                val typingMessage = typingHelper.getTypingMessage(summary.typingUsers)
                copy(typingMessage = typingMessage)
            }
            if (summary.membership == Membership.INVITE) {
                summary.inviterId?.let { inviterId ->
                    session.getRoomMember(inviterId, summary.roomId)
                }?.also {
                    setState { copy(asyncInviter = Success(it)) }
                }
            }
            room.getStateEvent(EventType.STATE_ROOM_TOMBSTONE)?.also {
                setState { copy(tombstoneEvent = it) }
            }
        }
    }

    override fun onTimelineUpdated(snapshot: List<TimelineEvent>) {
        timelineEvents.accept(snapshot)

        // PreviewUrl
        if (vectorPreferences.showUrlPreviews()) {
            withState { state ->
                snapshot
                        .takeIf { state.asyncRoomSummary.invoke()?.isEncrypted == false }
                        ?.forEach {
                            previewUrlRetriever.getPreviewUrl(it.root, viewModelScope)
                        }
            }
        }
    }

    override fun onTimelineFailure(throwable: Throwable) {
        // If we have a critical timeline issue, we get back to live.
        timeline.restartWithEventId(null)
        _viewEvents.post(RoomDetailViewEvents.Failure(throwable))
    }

    override fun onNewTimelineEvents(eventIds: List<String>) {
        Timber.v("On new timeline events: $eventIds")
        _viewEvents.post(RoomDetailViewEvents.OnNewTimelineEvents(eventIds))
    }

    override fun onCleared() {
        roomSummaryHolder.clear()
        timeline.dispose()
        timeline.removeAllListeners()
        if (vectorPreferences.sendTypingNotifs()) {
            room.userStopsTyping()
        }
        chatEffectManager.delegate = null
        chatEffectManager.dispose()
        super.onCleared()
    }
}<|MERGE_RESOLUTION|>--- conflicted
+++ resolved
@@ -113,12 +113,8 @@
         private val stickerPickerActionHandler: StickerPickerActionHandler,
         private val roomSummaryHolder: RoomSummaryHolder,
         private val typingHelper: TypingHelper,
-<<<<<<< HEAD
         private val callManager: WebRtcCallManager,
-=======
-        private val webRtcPeerConnectionManager: WebRtcPeerConnectionManager,
         private val chatEffectManager: ChatEffectManager,
->>>>>>> 4a5dbde8
         timelineSettingsFactory: TimelineSettingsFactory
 ) : VectorViewModel<RoomDetailViewState, RoomDetailAction, RoomDetailViewEvents>(initialState), Timeline.Listener, ChatEffectManager.Delegate {
 
@@ -291,15 +287,14 @@
         }.exhaustive
     }
 
-<<<<<<< HEAD
     private fun handleAcceptCall(action: RoomDetailAction.AcceptCall) {
         callManager.getCallById(action.callId)?.also {
             _viewEvents.post(RoomDetailViewEvents.DisplayAndAcceptCall(it))
         }
-=======
+    }
+
     private fun handleDoNotShowPreviewUrlFor(action: RoomDetailAction.DoNotShowPreviewUrlFor) {
         previewUrlRetriever.doNotShowPreviewUrlFor(action.eventId, action.url)
->>>>>>> 4a5dbde8
     }
 
     private fun handleSetNewAvatar(action: RoomDetailAction.SetAvatarAction) {
@@ -611,17 +606,10 @@
             R.id.clear_all        -> state.asyncRoomSummary()?.hasFailedSending == true
             R.id.open_matrix_apps -> true
             R.id.voice_call,
-<<<<<<< HEAD
             R.id.video_call          -> callManager.getCallsByRoomId(state.roomId).isEmpty()
             R.id.hangup_call         -> callManager.getCallsByRoomId(state.roomId).isNotEmpty()
             R.id.search              -> true
             else                     -> false
-=======
-            R.id.video_call       -> true // always show for discoverability
-            R.id.hangup_call      -> webRtcPeerConnectionManager.currentCall != null
-            R.id.search           -> true
-            else                  -> false
->>>>>>> 4a5dbde8
         }
     }
 
