--- conflicted
+++ resolved
@@ -182,7 +182,7 @@
 import im.vector.app.features.notifications.NotificationUtils
 import im.vector.app.features.permalink.NavigationInterceptor
 import im.vector.app.features.permalink.PermalinkHandler
-import im.vector.app.features.poll.PollMode
+import im.vector.app.features.poll.create.PollMode
 import im.vector.app.features.reactions.EmojiReactionPickerActivity
 import im.vector.app.features.roomprofile.RoomProfileActivity
 import im.vector.app.features.session.coroutineScope
@@ -2165,25 +2165,12 @@
                 timelineViewModel.handle(RoomDetailAction.UpdateQuickReactAction(action.eventId, action.clickedOn, action.add))
             }
             is EventSharedAction.Edit                       -> {
-<<<<<<< HEAD
-                when {
-                    action.eventType == EventType.POLL_START -> {
-                        navigator.openCreatePoll(requireContext(), timelineArgs.roomId, action.eventId, PollMode.EDIT)
-                    }
-                    withState(messageComposerViewModel) { it.isVoiceMessageIdle } -> {
-                        messageComposerViewModel.handle(MessageComposerAction.EnterEditMode(action.eventId, views.composerLayout.text.toString()))
-                    }
-                    else -> {
-                        requireActivity().toast(R.string.error_voice_message_cannot_reply_or_edit)
-                    }
-=======
                 if (action.eventType in EventType.POLL_START) {
                     navigator.openCreatePoll(requireContext(), timelineArgs.roomId, action.eventId, PollMode.EDIT)
                 } else if (withState(messageComposerViewModel) { it.isVoiceMessageIdle }) {
                     messageComposerViewModel.handle(MessageComposerAction.EnterEditMode(action.eventId, views.composerLayout.text.toString()))
                 } else {
                     requireActivity().toast(R.string.error_voice_message_cannot_reply_or_edit)
->>>>>>> e0b93c2d
                 }
             }
             is EventSharedAction.Quote                      -> {
