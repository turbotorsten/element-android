<?xml version="1.0" encoding="utf-8"?>
<resources>
    <!-- use to retrieve the supported languages list -->
    <!-- should the same value as the file name -->
    <string name="resources_language">en</string>
    <string name="resources_country_code">US</string>
    <!-- NOTE TO TRANSLATORS: Value MUST have 4 letters and MUST be in this list: https://www.unicode.org/iso15924/iso15924-codes.html. Example:  "Arab", "Cyrl", "Latn", etc. -->
    <string name="resources_script">Latn</string>

    <!-- theme -->
    <string name="system_theme">System Default</string>
    <string name="light_theme">Light Theme</string>
    <string name="dark_theme">Dark Theme</string>
    <string name="black_them">Black Theme</string>
    <string name="status_theme">Status.im Theme</string>

    <!-- permanent notification subtitle -->
    <string name="notification_sync_init">Initializing service</string>
    <string name="notification_sync_in_progress">Synchronising…</string>
    <string name="notification_listening_for_events">Listening for events</string>
    <string name="notification_noisy_notifications">Noisy notifications</string>
    <string name="notification_silent_notifications">Silent notifications</string>

    <!-- titles -->
    <string name="title_activity_home">Messages</string>
    <string name="title_activity_room">Room</string>
    <string name="title_activity_settings">Settings</string>
    <string name="title_activity_member_details">Member Details</string>
    <string name="title_activity_historical">Historical</string>
    <string name="title_activity_bug_report">Bug report</string>
    <string name="title_activity_group_details">Community details</string>
    <string name="title_activity_choose_sticker">Send a sticker</string>
    <string name="title_activity_keys_backup_setup">Key Backup</string>
    <string name="title_activity_keys_backup_restore">Use Key Backup</string>
    <string name="title_activity_verify_device">Verify session</string>

    <!-- Signing out screen -->
    <string name="keys_backup_is_not_finished_please_wait">Keys backup is not finished, please wait…</string>
    <string name="sign_out_bottom_sheet_warning_no_backup">You’ll lose your encrypted messages if you sign out now</string>
    <string name="sign_out_bottom_sheet_warning_backing_up">Key backup in progress. If you sign out now you’ll lose access to your encrypted messages.</string>
    <string name="sign_out_bottom_sheet_warning_backup_not_active">Secure Key Backup should be active on all of your sessions to avoid losing access to your encrypted messages.</string>
    <string name="sign_out_bottom_sheet_dont_want_secure_messages">I don’t want my encrypted messages</string>
    <string name="sign_out_bottom_sheet_backing_up_keys">Backing up keys…</string>
    <string name="keys_backup_activate">Use Key Backup</string>
    <string name="are_you_sure">Are you sure?</string>
    <string name="backup">Back up</string>
    <string name="sign_out_bottom_sheet_will_lose_secure_messages">You’ll lose access to your encrypted messages unless you back up your keys before signing out.</string>
    <string name="dialog_title_third_party_licences">Third party licences</string>

    <!-- splash screen accessibility -->
    <string name="loading">Loading…</string>

    <!-- button names -->
    <string name="ok">OK</string>
    <string name="cancel">Cancel</string>
    <string name="save">Save</string>
    <string name="leave">Leave</string>
    <string name="stay">Stay</string>
    <string name="send">Send</string>
    <string name="resend">Resend</string>
    <string name="redact">Remove</string>
    <string name="quote">Quote</string>
    <string name="download">Download</string>
    <string name="share">Share</string>
    <string name="speak">Speak</string>
    <string name="clear">Clear</string>
    <string name="later">Later</string>
    <string name="forward">Forward</string>
    <string name="permalink">Permalink</string>
    <string name="view_source">View Source</string>
    <string name="view_decrypted_source">View Decrypted Source</string>
    <string name="delete">Delete</string>
    <string name="rename">Rename</string>
    <string name="none">None</string>
    <string name="revoke">Revoke</string>
    <string name="disconnect">Disconnect</string>
    <string name="report_content">Report content</string>
    <string name="active_call">Active call</string>
    <string name="play_video">Play</string>
    <string name="pause_video">Pause</string>
    <string name="dismiss">Dismiss</string>
    <string name="reset">Reset</string>
    <string name="start_chatting">Start Chatting</string>


    <!-- First param will be replace by the value of ongoing_conference_call_voice, and second one by the value of ongoing_conference_call_video -->
    <string name="ongoing_conference_call">Ongoing conference call.\nJoin as %1$s or %2$s</string>
    <string name="ongoing_conference_call_voice">Voice</string>
    <string name="ongoing_conference_call_video">Video</string>
    <string name="cannot_start_call">Cannot start the call, please try later</string>
    <string name="missing_permissions_warning">"Due to missing permissions, some features may be missing…</string>
    <string name="missing_permissions_error">"Due to missing permissions, this action is not possible.</string>
    <string name="missing_permissions_to_start_conf_call">You need permission to invite to start a conference in this room</string>
    <string name="no_permissions_to_start_conf_call">You do not have permission to start a conference call in this room</string>
    <string name="no_permissions_to_start_conf_call_in_direct_room">You do not have permission to start a conference call</string>
    <string name="no_permissions_to_start_webrtc_call">You do not have permission to start a call in this room</string>
    <string name="no_permissions_to_start_webrtc_call_in_direct_room">You do not have permission to start a call</string>
    <string name="conference_call_in_progress">A conference is already in progress!</string>
    <string name="video_meeting">Start video meeting</string>
    <string name="audio_meeting">Start audio meeting</string>
    <string name="audio_video_meeting_description">Meetings use Jitsi security and permission policies. All people currently in the room will see an invite to join while your meeting is happening.</string>
    <string name="missing_permissions_title_to_start_conf_call">Cannot start call</string>
    <string name="cannot_call_yourself">You cannot place a call with yourself</string>
    <string name="cannot_call_yourself_with_invite">You cannot place a call with yourself, wait for participants to accept invitation</string>
    <string name="device_information">Session information</string>
    <string name="failed_to_add_widget">Failed to add widget</string>
    <string name="failed_to_remove_widget">Failed to remove widget</string>
    <string name="room_no_conference_call_in_encrypted_rooms">Conference calls are not supported in encrypted rooms</string>
    <string name="call_anyway">Call Anyway</string>
    <string name="send_anyway">Send Anyway</string>
    <string name="or">or</string>
    <string name="invite">Invite</string>
    <string name="offline">Offline</string>
    <string name="accept">Accept</string>
    <string name="skip">Skip</string>
    <string name="done">Done</string>
    <string name="abort">Abort</string>
    <string name="ignore">Ignore</string>
    <string name="review">Review</string>
    <string name="decline">Decline</string>

    <string name="call_notification_answer">Accept</string>
    <string name="call_notification_reject">Decline</string>
    <string name="call_notification_hangup">Hang Up</string>

    <!-- actions -->
    <string name="action_exit">Exit</string>
    <string name="actions">Actions</string>
    <string name="action_sign_out">Sign out</string>
    <string name="action_sign_out_confirmation_simple">Are you sure you want to sign out?</string>
    <string name="action_voice_call">Voice Call</string>
    <string name="action_video_call">Video Call</string>
    <string name="action_global_search">Global search</string>
    <string name="action_mark_all_as_read">Mark all as read</string>
    <string name="action_historical">Historical</string>
    <string name="action_quick_reply">Quick reply</string>
    <string name="action_mark_room_read">Mark as read</string>
    <string name="action_open">Open</string>
    <string name="action_close">Close</string>
    <string name="action_copy">Copy</string>
    <string name="action_add">Add</string>
    <string name="action_unpublish">Unpublish</string>
    <string name="copied_to_clipboard">Copied to clipboard</string>
    <string name="disable">Disable</string>
    <string name="action_return">Return</string>

    <!-- dialog titles -->
    <string name="dialog_title_confirmation">Confirmation</string>
    <string name="dialog_title_warning">Warning</string>
    <string name="dialog_title_error">Error</string>
    <string name="dialog_title_success">Success</string>

    <!-- Bottom navigation buttons -->
    <string name="bottom_action_home">Home</string>
    <string name="bottom_action_notification">Notifications</string>
    <string name="bottom_action_favourites">Favourites</string>
    <string name="bottom_action_people">People</string>
    <string name="bottom_action_rooms">Rooms</string>
    <string name="bottom_action_groups">Communities</string>

    <!-- Home screen -->
    <string name="home_filter_placeholder_home">Filter room names</string>
    <string name="home_filter_placeholder_favorites">Filter favourites</string>
    <string name="home_filter_placeholder_people">Filter people</string>
    <string name="home_filter_placeholder_rooms">Filter room names</string>
    <string name="home_filter_placeholder_groups">Filter community names</string>

    <!-- Home fragment -->
    <string name="invitations_header">Invites</string>
    <string name="low_priority_header">Low priority</string>
    <string name="system_alerts_header">"System Alerts"</string>

    <!-- People fragment -->
    <string name="direct_chats_header">Conversations</string>
    <string name="local_address_book_header">Local address book</string>
    <string name="user_directory_header">User directory</string>
    <string name="matrix_only_filter">Matrix contacts only</string>
    <string name="no_conversation_placeholder">No conversations</string>
    <string name="no_contact_access_placeholder">You didn’t allow Element to access your local contacts</string>
    <string name="no_result_placeholder">No results</string>
    <string name="no_more_results">No more results</string>
    <string name="people_no_identity_server">No identity server configured.</string>

    <!-- Rooms fragment -->
    <string name="rooms_header">Rooms</string>
    <string name="rooms_directory_header">Room directory</string>
    <string name="no_room_placeholder">No rooms</string>
    <string name="no_public_room_placeholder">No public rooms available</string>
    <plurals name="public_room_nb_users">
        <item quantity="one">%d user</item>
        <item quantity="other">%d users</item>
    </plurals>

    <!-- Groups fragment -->
    <string name="groups_invite_header">Invite</string>
    <string name="groups_header">Communities</string>
    <string name="no_group_placeholder">No groups</string>

    <string name="send_bug_report_include_logs">Send logs</string>
    <string name="send_bug_report_include_crash_logs">Send crash logs</string>
    <string name="send_bug_report_include_key_share_history">Send key share requests history</string>
    <string name="send_bug_report_include_screenshot">Send screenshot</string>
    <string name="send_bug_report">Report bug</string>
    <string name="send_bug_report_description">Please describe the bug. What did you do? What did you expect to happen? What actually happened?</string>
    <string name="send_bug_report_description_in_english">If possible, please write the description in English.</string>
    <string name="send_bug_report_placeholder">Describe your problem here</string>
    <string name="send_bug_report_logs_description">In order to diagnose problems, logs from this client will be sent with this bug report. This bug report, including the logs and the screenshot, will not be publicly visible. If you would prefer to only send the text above, please untick:</string>
    <string name="send_bug_report_alert_message">You seem to be shaking the phone in frustration. Would you like to open the bug report screen?</string>
    <string name="send_bug_report_app_crashed">The application has crashed last time. Would you like to open the crash report screen?</string>
    <string name="send_bug_report_rage_shake">Rage shake to report bug</string>

    <string name="send_bug_report_sent">The bug report has been successfully sent</string>
    <string name="send_bug_report_failed">The bug report failed to be sent (%s)</string>
    <string name="send_bug_report_progress">Progress (%s%%)</string>

    <string name="send_files_in">Send into</string>
    <string name="read_receipt">Read</string>

    <string name="join_room">Join Room</string>
    <string name="username">Username</string>
    <string name="create_account">Create Account</string>
    <string name="login">Log in</string>
    <string name="logout">Sign out</string>
    <string name="hs_url">Home Server URL</string>
    <string name="identity_url">Identity Server URL</string>
    <string name="search">Search</string>

    <string name="start_new_chat">Start New Chat</string>
    <string name="start_voice_call">Start Voice Call</string>
    <string name="start_video_call">Start Video Call</string>

    <string name="option_send_voice">Send voice</string>

    <string name="start_new_chat_prompt_msg">Are you sure that you want to start a new chat with %s?</string>
    <string name="start_voice_call_prompt_msg">Are you sure that you want to start a voice call?</string>
    <string name="start_video_call_prompt_msg">Are you sure that you want to start a video call?</string>
    <string name="call_failed_no_ice_title">Call failed due to misconfigured server</string>
    <string name="call_failed_no_ice_description">Please ask the administrator of your homeserver (%1$s) to configure a TURN server in order for calls to work reliably.\n\nAlternatively, you can try to use the public server at %2$s, but this will not be as reliable, and it will share your IP address with that server. You can also manage this in Settings."</string>
    <string name="call_failed_no_ice_use_alt">Try using %s</string>
    <string name="call_failed_dont_ask_again">Do not ask me again</string>

    <string name="call_failed_no_connection">Element Call Failed</string>
    <string name="call_failed_no_connection_description">Failed to establish real time connection.\nPlease ask the administrator of your homeserver to configure a TURN server in order for calls to work reliably.</string>

    <string name="call_select_sound_device">Select Sound Device</string>
    <string name="sound_device_phone">Phone</string>
    <string name="sound_device_speaker">Speaker</string>
    <string name="sound_device_headset">Headset</string>
    <string name="sound_device_wireless_headset">Wireless Headset</string>
    <string name="call_switch_camera">Switch Camera</string>
    <string name="call_camera_front">Front</string>
    <string name="call_camera_back">Back</string>
    <string name="call_format_turn_hd_off">Turn HD off</string>
    <string name="call_format_turn_hd_on">Turn HD on</string>

    <string name="option_send_files">Send files</string>
    <string name="option_send_sticker">Send sticker</string>
    <string name="option_take_photo_video">Take photo or video</string>
    <string name="option_take_photo">Take photo</string>
    <string name="option_take_video">Take video</string>

    <!-- No sticker application dialog -->
    <string name="no_sticker_application_dialog_content">You don’t currently have any stickerpacks enabled.\n\nAdd some now?</string>

    <!-- External application -->
    <string name="go_on_with">go on with…</string>
    <string name="error_no_external_application_found">Sorry, no external application has been found to complete this action.</string>

    <!-- Authentication -->
    <string name="auth_login">Log in</string>
    <string name="auth_login_sso">Sign in with single sign-on</string>
    <string name="auth_register">Create Account</string>
    <string name="auth_submit">Submit</string>
    <string name="auth_skip">Skip</string>
    <string name="auth_send_reset_email">Send Reset Email</string>
    <string name="auth_return_to_login">Return to login screen</string>
    <string name="auth_user_id_placeholder">Email or user name</string>
    <string name="auth_password_placeholder">Password</string>
    <string name="auth_new_password_placeholder">New password</string>
    <string name="auth_user_name_placeholder">User name</string>
    <string name="auth_add_email_message_2">"Set an email for account recovery, and later to be optionally discoverable by people who know you."</string>
    <string name="auth_add_phone_message_2">"Set a phone, and later to be optionally discoverable by people who know you."</string>
    <string name="auth_add_email_phone_message_2">"Set an email for account recovery. Use later email or phone to be optionally discoverable by people who know you."</string>
    <string name="auth_add_email_and_phone_message_2">"Set an email for account recovery. Use later email or phone to be optionally discoverable by people who know you."</string>
    <string name="auth_email_placeholder">Email address</string>
    <string name="auth_opt_email_placeholder">Email address (optional)</string>
    <string name="auth_phone_number_placeholder">Phone number</string>
    <string name="auth_opt_phone_number_placeholder">Phone number (optional)</string>
    <string name="auth_repeat_password_placeholder">Repeat password</string>
    <string name="auth_repeat_new_password_placeholder">Confirm your new password</string>
    <string name="auth_invalid_login_param">Incorrect username and/or password</string>
    <string name="auth_invalid_user_name">User names may only contain letters, numbers, dots, hyphens and underscores</string>
    <string name="auth_invalid_password">Password too short (min 6)</string>
    <string name="auth_missing_password">Missing password</string>
    <string name="auth_invalid_email">"This doesn’t look like a valid email address"</string>
    <string name="auth_invalid_phone">"This doesn’t look like a valid phone number"</string>
    <string name="auth_email_already_defined">This email address is already defined.</string>
    <string name="auth_msisdn_already_defined">This phone number is already defined.</string>
    <string name="auth_missing_email">Missing email address</string>
    <string name="auth_missing_phone">Missing phone number</string>
    <string name="auth_missing_email_or_phone">Missing email address or phone number</string>
    <string name="auth_invalid_token">Invalid token</string>
    <string name="auth_password_dont_match">Passwords don’t match</string>
    <string name="auth_forgot_password">Forgot password?</string>
    <string name="auth_use_server_options">Use custom server options (advanced)</string>
    <string name="auth_email_validation_message">Please check your email to continue registration</string>
    <string name="auth_threepid_warning_message">Registration with email and phone number at once is not supported yet until the api exists. Only the phone number will be taken into account.\n\nYou may add your email to your profile in settings.</string>
    <string name="auth_recaptcha_message">This Home Server would like to make sure you are not a robot</string>
    <string name="auth_username_in_use">Username in use</string>
    <string name="auth_home_server">Home Server:</string>
    <string name="auth_identity_server">Identity Server:</string>
    <string name="auth_reset_password_next_step_button">I have verified my email address</string>
    <string name="auth_reset_password_message">To reset your password, enter the email address linked to your account:</string>
    <string name="auth_reset_password_missing_email">The email address linked to your account must be entered.</string>
    <string name="auth_reset_password_missing_password">A new password must be entered.</string>
    <string name="auth_reset_password_email_validation_message">An email has been sent to %s. Once you’ve followed the link it contains, click below.</string>
    <string name="auth_reset_password_error_unauthorized">Failed to verify email address: make sure you clicked the link in the email</string>
    <string name="auth_reset_password_success_message">Your password has been reset.\n\nYou have been logged out of all sessions and will no longer receive push notifications. To re-enable notifications, re-log in on each device.</string>
    <string name="auth_accept_policies">"Please review and accept the policies of this homeserver:"</string>

    <!-- Login Screen -->
    <string name="login_error_must_start_http">URL must start with http[s]://</string>
    <string name="login_error_network_error">Unable to login: Network error</string>
    <string name="login_error_unable_login">Unable to login</string>
    <string name="login_error_registration_network_error">Unable to register: Network error</string>
    <string name="login_error_unable_register">Unable to register</string>
    <string name="login_error_unable_register_mail_ownership">Unable to register : email ownership failure</string>
    <string name="login_error_invalid_home_server">Please enter a valid URL</string>
    <string name="login_error_unknown_host">This URL is not reachable, please check it</string>
    <string name="login_error_no_homeserver_found">This is not a valid Matrix server address</string>
    <string name="login_error_homeserver_not_found">Cannot reach a homeserver at this URL, please check it</string>
    <string name="login_error_ssl_peer_unverified">"SSL Error: the peer's identity has not been verified."</string>
    <string name="login_error_ssl_other">"SSL Error."</string>
    <string name="login_error_ssl_handshake">Your device is using an outdated TLS security protocol, vulnerable to attack, for your security you will not be able to connect</string>

    <string name="login_error_forbidden">Invalid username/password</string>
    <string name="error_unauthorized">Unauthorized, missing valid authentication credentials</string>
    <string name="login_error_unknown_token">The access token specified was not recognised</string>
    <string name="login_error_bad_json">Malformed JSON</string>
    <string name="login_error_not_json">Did not contain valid JSON</string>
    <string name="login_error_limit_exceeded">Too many requests have been sent</string>
    <string name="login_error_user_in_use">This user name is already used</string>
    <string name="login_error_login_email_not_yet">The email link which has not been clicked yet</string>

    <!-- request again e2e key -->
    <string name="e2e_re_request_encryption_key">Re-request encryption keys from your other sessions.</string>

    <string name="e2e_re_request_encryption_key_sent">Key request sent.</string>

    <string name="e2e_re_request_encryption_key_dialog_title">Request sent</string>
    <string name="e2e_re_request_encryption_key_dialog_content">Please launch Element on another device that can decrypt the message so it can send the keys to this session.</string>

    <!-- read receipts list Screen -->
    <string name="read_receipts_list">Read Receipts List</string>

    <!-- flairs list Screen -->
    <string name="groups_list">Groups List</string>

    <!-- Mels -->
    <plurals name="membership_changes">
        <item quantity="one">%d membership change</item>
        <item quantity="other">%d membership changes</item>
    </plurals>

    <!-- accounts list Screen -->

    <!-- image size selection -->
    <string name="compression_options">Send as </string>
    <string name="compression_opt_list_original">Original</string>
    <string name="compression_opt_list_large">Large</string>
    <string name="compression_opt_list_medium">Medium</string>
    <string name="compression_opt_list_small">Small</string>

    <!-- media upload / download messages -->
    <string name="attachment_cancel_download">"Cancel the download?</string>
    <string name="attachment_cancel_upload">Cancel the upload?</string>
    <string name="attachment_remaining_time_seconds">%d s</string>
    <string name="attachment_remaining_time_minutes">%1$dm %2$ds</string>

    <!-- room creation dialog Screen -->
    <string name="yesterday">Yesterday</string>
    <string name="today">Today</string>

    <!-- room info dialog Screen -->
    <string name="room_info_room_name">Room name</string>
    <string name="room_info_room_topic">Room topic</string>

    <!-- Call settings screen -->
    <string name="settings_call_category">Calls</string>
    <string name="settings_call_show_confirmation_dialog_title">Prevent accidental call</string>
    <string name="settings_call_show_confirmation_dialog_summary">Ask for confirmation before starting a call</string>
    <string name="settings_call_ringtone_use_app_ringtone">Use default Element ringtone for incoming calls</string>
    <string name="settings_call_ringtone_use_default_stun">Allow fallback call assist server</string>
    <string name="settings_call_ringtone_use_default_stun_sum">Will use "%s" as assist when your home server does not offer one (your IP address will be shared during a call)</string>
    <string name="settings_call_ringtone_title">Incoming call ringtone</string>
    <string name="settings_call_ringtone_dialog_title">Select ringtone for calls:</string>

    <!-- call string -->
    <string name="call">Call</string>
    <string name="call_connected">Call connected</string>
    <string name="call_connecting">Call connecting…</string>
    <string name="call_ended">Call ended</string>
    <string name="call_ring">Calling…</string>
    <string name="incoming_call">Incoming Call</string>
    <string name="incoming_video_call">Incoming Video Call</string>
    <string name="incoming_voice_call">Incoming Voice Call</string>
    <string name="call_in_progress">Call In Progress…</string>
    <string name="video_call_in_progress">Video Call In Progress…</string>
    <string name="active_call_with_duration">Active Call (%s)</string>
    <string name="return_to_call">Return to call</string>
    <string name="call_resume_action">Resume</string>
    <string name="call_hold_action">Hold</string>
    <string name="call_held_by_user">%s held the call</string>
    <string name="call_held_by_you">You held the call</string>

    <string name="call_error_user_not_responding">The remote side failed to pick up.</string>
    <string name="call_error_ice_failed">Media Connection Failed</string>
    <string name="call_error_camera_init_failed">Cannot initialize the camera</string>
    <string name="call_error_answered_elsewhere">call answered elsewhere</string>

    <!-- medias picker string -->
    <string name="media_picker_both_capture_title">Take a picture or a video"</string>
    <string name="media_picker_cannot_record_video">Cannot record video"</string>

    <!-- permissions Android M -->
    <string name="permissions_rationale_popup_title">Information</string>
    <string name="permissions_rationale_msg_storage">Element needs permission to access your photo and video library to send and save attachments.\n\nPlease allow access on the next pop-up to be able to send files from your phone.</string>
    <string name="permissions_rationale_msg_camera">Element needs permission to access your camera to take pictures and video calls.</string>
    <string name="permissions_rationale_msg_camera_explanation">\n\nPlease allow access on the next pop-up to be able to make the call.</string>
    <string name="permissions_rationale_msg_record_audio">Element needs permission to access your microphone to perform audio calls.</string>
    <string name="permissions_rationale_msg_record_audio_explanation">\n\nPlease allow access on the next pop-up to be able to make the call.</string>
    <string name="permissions_rationale_msg_camera_and_audio">Element needs permission to access your camera and your microphone to perform video calls.\n\nPlease allow access on the next pop-ups to be able to make the call.</string>
    <string name="permissions_rationale_msg_contacts">Element can check your address book to find other Matrix users based on their email and phone numbers. If you agree to share your address book for this purpose, please allow access on the next pop-up.</string>
    <string name="permissions_msg_contacts_warning_other_androids">Element can check your address book to find other Matrix users based on their email and phone numbers.\n\nDo you agree to share your address book for this purpose?</string>

    <string name="permissions_action_not_performed_missing_permissions">Sorry. Action not performed, due to missing permissions</string>
    <string name="permissions_denied_qr_code">To scan a QR code, you need to allow camera access.</string>
    <string name="permissions_denied_add_contact">Allow permission to access your contacts.</string>

    <!-- medias slider string -->
    <string name="media_slider_saved">Saved</string>
    <string name="media_slider_saved_message">Save to downloads?</string>
    <string name="yes">YES</string>
    <string name="no">NO</string>
    <string name="_continue">Continue</string>

    <!-- Actions -->
    <string name="remove">Remove</string>
    <string name="join">Join</string>
    <string name="preview">Preview</string>
    <string name="reject">Reject</string>

    <!-- Room -->
    <string name="list_members">List members</string>
    <string name="open_chat_header">Open header</string>
    <string name="room_sync_in_progress">Syncing…</string>
    <string name="room_jump_to_first_unread">Jump to first unread message.</string>

    <!-- Room Preview -->
    <string name="room_preview_invitation_format">You have been invited to join this room by %s</string>
    <string name="room_preview_unlinked_email_warning">This invitation was sent to %s, which is not associated with this account.\nYou may wish to login with a different account, or add this email to your account.</string>
    <string name="room_preview_try_join_an_unknown_room">You are trying to access %s. Would you like to join in order to participate in the discussion?</string>
    <string name="room_preview_try_join_an_unknown_room_default">a room</string>
    <string name="room_preview_room_interactions_disabled">This is a preview of this room. Room interactions have been disabled.</string>
    <string name="invite_no_identity_server_error">Add an identity server in your settings to perform this action.</string>
    <!-- Chat creation -->
    <string name="room_creation_title">New Chat</string>
    <string name="room_creation_add_member">Add member</string>
    <plurals name="room_header_active_members_count">
        <item quantity="one">%d active members</item>
        <item quantity="other">%d active members</item>
    </plurals>
    <plurals name="room_title_members">
        <item quantity="one">%d member</item>
        <item quantity="other">%d members</item>
    </plurals>
    <string name="room_title_one_member">1 member</string>

    <!--  Time -->
    <plurals name="format_time_s">
        <item quantity="one">%ds</item>
        <item quantity="other">%ds</item>
    </plurals>
    <plurals name="format_time_m">
        <item quantity="one">%dm</item>
        <item quantity="other">%dm</item>
    </plurals>
    <plurals name="format_time_h">
        <item quantity="one">%dh</item>
        <item quantity="other">%dh</item>
    </plurals>
    <plurals name="format_time_d">
        <item quantity="one">%dd</item>
        <item quantity="other">%dd</item>
    </plurals>

    <!--  Chat participants -->
    <string name="room_participants_leave_prompt_title">Leave room</string>
    <string name="room_participants_leave_prompt_msg">Are you sure you want to leave the room?</string>
    <string name="room_participants_leave_private_warning">This room is not public. You will not be able to rejoin without an invite.</string>
    <string name="room_participants_remove_prompt_msg">Are you sure you want to remove %s from this chat?</string>
    <string name="room_participants_create">Create</string>

    <string name="room_participants_online">Online</string>
    <string name="room_participants_offline">Offline</string>
    <string name="room_participants_idle">Idle</string>
    <!--The variable is one of "Online", "Offline" or "Idle" states above.-->
    <string name="room_participants_now">%1$s now</string>
    <!--
    The first variable is one of "Online", "Offline" or "Idle" states (with or without " now" part).
    The second variable is the formatted datetime (5s, 5m, 5h, 5d) from format_time_s/m/h/d strings.
    -->
    <string name="room_participants_ago">%1$s %2$s ago</string>

    <string name="room_participants_header_admin_tools">ADMIN TOOLS</string>
    <string name="room_participants_header_call">CALL</string>
    <string name="room_participants_header_direct_chats">Direct Messages</string>
    <string name="room_participants_header_devices">SESSIONS</string>

    <string name="room_participants_action_invite">Invite</string>
    <string name="room_participants_action_cancel_invite">Cancel invite</string>
    <string name="room_participants_action_leave">Leave this room</string>
    <string name="room_participants_action_remove">Remove from this room</string>
    <string name="room_participants_action_ban">Ban</string>
    <string name="room_participants_action_unban">Unban</string>
    <string name="room_participants_action_kick">Kick</string>
    <string name="room_participants_action_set_default_power_level">Reset to normal user</string>
    <string name="room_participants_action_set_moderator">Make moderator</string>
    <string name="room_participants_action_set_admin">Make admin</string>
    <string name="room_participants_invite_search_another_user">User ID, Name or email</string>
    <string name="room_participants_action_mention">Mention</string>
    <string name="room_participants_action_devices_list">Show Session List</string>
    <string name="room_participants_power_level_prompt">You will not be able to undo this change as you are promoting the user to have the same power level as yourself.\nAre you sure?</string>

    <string name="room_participants_power_level_demote_warning_title">Demote yourself?</string>
    <string name="room_participants_power_level_demote_warning_prompt">"You will not be able to undo this change as you are demoting yourself, if you are the last privileged user in the room it will be impossible to regain privileges."</string>
    <string name="room_participants_power_level_demote">Demote</string>


    <string name="room_participants_action_ignore_title">Ignore user</string>
    <string name="room_participants_action_ignore_prompt_msg">Ignoring this user will remove their messages from rooms you share.\n\nYou can reverse this action at any time in the general settings.</string>
    <string name="room_participants_action_ignore">Ignore</string>

    <string name="room_participants_action_unignore_title">Unignore user</string>
    <string name="room_participants_action_unignore_prompt_msg">Unignoring this user will show all messages from them again.</string>
    <string name="room_participants_action_unignore">Unignore</string>

    <string name="room_participants_action_cancel_invite_title">Cancel invite</string>
    <string name="room_participants_action_cancel_invite_prompt_msg">Are you sure you want to cancel the invite for this user?</string>
    <string name="room_participants_kick_title">Kick user</string>
    <string name="room_participants_kick_reason">Reason to kick</string>
    <string name="room_participants_kick_prompt_msg">kicking user will remove them from this room.\n\nTo prevent them from joining again, you should ban them instead.</string>
    <string name="room_participants_ban_title">Ban user</string>
    <string name="room_participants_ban_reason">Reason to ban</string>
    <string name="room_participants_unban_title">Unban user</string>
    <string name="room_participants_ban_prompt_msg">Banning user will kick them from this room and prevent them from joining again.</string>
    <string name="room_participants_unban_prompt_msg">Unbanning user will allow them to join the room again.</string>

    <string name="reason_hint">Reason</string>

    <!--
    The variable can be a single name or a string of names
    ("Alice, "+"Bob, "+"Charlie and David" > "Alice, Bob, Charlie and David)
    -->
    <string name="room_participants_invite_prompt_msg">"Are you sure you want to invite %s to this chat?"</string>
    <!-- The building block of the first part of the string of names ("Alice, "/"Bob, ") -->
    <string name="room_participants_invite_join_names">"%1$s, "</string>
    <!-- The second part of the string of names ("Charlie and David") -->
    <string name="room_participants_invite_join_names_and">%1$s and %2$s</string>
    <!-- First variable is the first part, and second is the second part -->
    <string name="room_participants_invite_join_names_combined">%1$s %2$s</string>

    <!-- invitation -->
    <string name="people_search_invite_by_id"><u>Invite by ID</u></string>
    <string name="people_search_local_contacts">LOCAL CONTACTS (%d)</string>
    <string name="people_search_user_directory">USER DIRECTORY (%s)</string>
    <string name="people_search_filter_text">Matrix users only</string>

    <string name="people_search_invite_by_id_dialog_title">Invite user by ID</string>
    <string name="people_search_invite_by_id_dialog_description">Please enter one or more email address or Matrix ID</string>
    <string name="people_search_invite_by_id_dialog_hint">Email or Matrix ID</string>

    <!--  Chat -->
    <string name="room_menu_search">Search</string>
    <string name="room_one_user_is_typing">%s is typing…</string>
    <string name="room_two_users_are_typing">%1$s &#038; %2$s are typing…</string>
    <string name="room_many_users_are_typing">%1$s &#038; %2$s &#038; others are typing…</string>
    <string name="room_message_placeholder_encrypted">Send an encrypted message…</string>
    <string name="room_message_placeholder_not_encrypted">Send a message (unencrypted)…</string>
    <string name="room_message_placeholder_reply_to_encrypted">Send an encrypted reply…</string>
    <string name="room_message_placeholder_reply_to_not_encrypted">Send a reply (unencrypted)…</string>
    <string name="room_offline_notification">Connectivity to the server has been lost.</string>
    <string name="room_unsent_messages_notification">Messages not sent. %1$s or %2$s now?</string>
    <string name="room_unknown_devices_messages_notification">Messages not sent due to unknown sessions being present. %1$s or %2$s now?</string>
    <string name="room_prompt_resend">Resend all</string>
    <string name="room_prompt_cancel">Cancel all</string>
    <string name="room_resend_unsent_messages">Resend unsent messages</string>
    <string name="room_delete_unsent_messages">Delete unsent messages</string>
    <string name="room_message_file_not_found">File not found</string>
    <string name="room_do_not_have_permission_to_post">You do not have permission to post to this room</string>
    <plurals name="room_new_messages_notification">
        <item quantity="one">%d new message</item>
        <item quantity="other">%d new messages</item>
    </plurals>

    <!-- unrecognized SSL certificate -->
    <string name="ssl_trust">Trust</string>
    <string name="ssl_do_not_trust">Do not trust</string>
    <string name="ssl_logout_account">Logout</string>
    <string name="ssl_remain_offline">Ignore</string>
    <string name="ssl_fingerprint_hash">Fingerprint (%s):</string>
    <string name="ssl_could_not_verify">Could not verify identity of remote server.</string>
    <string name="ssl_cert_not_trust">This could mean that someone is maliciously intercepting your traffic, or that your phone does not trust the certificate provided by the remote server.</string>
    <string name="ssl_cert_new_account_expl">If the server administrator has said that this is expected, ensure that the fingerprint below matches the fingerprint provided by them.</string>
    <string name="ssl_unexpected_existing_expl">The certificate has changed from one that was trusted by your phone. This is HIGHLY UNUSUAL. It is recommended that you DO NOT ACCEPT this new certificate.</string>
    <string name="ssl_expected_existing_expl">The certificate has changed from a previously trusted one to one that is not trusted. The server may have renewed its certificate. Contact the server administrator for the expected fingerprint.</string>
    <string name="ssl_only_accept">Only accept the certificate if the server administrator has published a fingerprint that matches the one above.</string>

    <!-- Room Permissions -->
    <string name="room_settings_permissions_title">Room permissions</string>
    <string name="room_settings_permissions_subtitle">View and update the roles required to change various parts of the room.</string>

    <string name="room_permissions_title">"Permissions"</string>
    <string name="room_permissions_notice">"Select the roles required to change various parts of the room"</string>
    <string name="room_permissions_notice_read_only">"You don't have permission to update the roles required to change various parts of the room"</string>

    <string name="room_permissions_default_role">Default role</string>
    <string name="room_permissions_send_messages">Send messages</string>
    <string name="room_permissions_invite_users">Invite users</string>
    <string name="room_permissions_change_settings">Change settings</string>
    <string name="room_permissions_kick_users">Kick users</string>
    <string name="room_permissions_ban_users">Ban users</string>
    <string name="room_permissions_remove_messages_sent_by_others">Remove messages sent by others</string>
    <string name="room_permissions_notify_everyone">Notify everyone</string>
    <string name="room_permissions_modify_widgets">Modify widgets</string>
    <string name="room_permissions_change_room_avatar">Change room avatar</string>
    <string name="room_permissions_change_main_address_for_the_room">Change main address for the room</string>
    <string name="room_permissions_enable_room_encryption">Enable room encryption</string>
    <string name="room_permissions_change_history_visibility">Change history visibility</string>
    <string name="room_permissions_change_room_name">Change room name</string>
    <string name="room_permissions_change_permissions">Change permissions</string>
    <string name="room_permissions_send_m_room_server_acl_events">Send m.room.server_acl events</string>
    <string name="room_permissions_upgrade_the_room">Upgrade the room</string>
    <string name="room_permissions_change_topic">Change topic</string>

    <!-- Room Details -->
    <string name="room_details_title">Room Details</string>
    <string name="room_details_people">People</string>
    <string name="room_details_files">Files</string>
    <string name="room_details_settings">Settings</string>
    <plurals name="room_details_selected">
        <item quantity="one">%d selected</item>
        <item quantity="other">%d selected</item>
    </plurals>
    <string name="malformed_id">Malformed ID. Should be an email address or a Matrix ID like \'@localpart:domain\'</string>
    <string name="room_details_people_invited_group_name">INVITED</string>
    <string name="room_details_people_present_group_name">JOINED</string>

    <!-- Room events -->
    <string name="room_event_action_report_prompt_reason">Reason for reporting this content</string>
    <string name="room_event_action_report_prompt_ignore_user">Do you want to hide all messages from this user?\n\nNote that this action will restart the app and it may take some time.</string>
    <string name="room_event_action_cancel_upload">Cancel Upload</string>
    <string name="room_event_action_cancel_download">Cancel Download</string>

    <!-- Search -->
    <string name="search_hint">Search</string>
    <string name="search_members_hint">Filter room members</string>
    <string name="search_banned_user_hint">Filter banned users</string>
    <string name="search_no_results">No results</string>
    <string name="tab_title_search_rooms">ROOMS</string>
    <string name="tab_title_search_messages">MESSAGES</string>
    <string name="tab_title_search_people">PEOPLE</string>
    <string name="tab_title_search_files">FILES</string>
    <string name="search_is_not_supported_in_e2e_room">Searching in encrypted rooms is not supported yet.</string>

    <!-- Room recents -->
    <string name="room_recents_join">JOIN</string>
    <string name="room_recents_directory">DIRECTORY</string>
    <string name="room_recents_favourites">FAVORITES</string>
    <string name="room_recents_conversations">ROOMS</string>
    <string name="room_recents_low_priority">LOW PRIORITY</string>
    <string name="room_recents_invites">INVITES</string>
    <string name="room_recents_start_chat">Start chat</string>
    <string name="room_recents_create_room">Create room</string>
    <string name="room_recents_join_room">Join room</string>
    <string name="room_recents_join_room_title">Join a room</string>
    <string name="room_recents_join_room_prompt">Type a room id or a room alias</string>

    <!-- Directory -->
    <string name="directory_search_results_title">Browse directory</string>
    <plurals name="directory_search_rooms">
        <item quantity="one">%d room</item>
        <item quantity="other">%d rooms</item>
    </plurals>
    <plurals name="directory_search_rooms_for">
        <item quantity="one">%1$s room found for %2$s</item>
        <item quantity="other">%1$s rooms found for %2$s</item>
    </plurals>
    <string name="directory_searching_title">Searching directory…</string>

    <!-- home room settings -->
    <string name="room_settings_all_messages_noisy">All messages (noisy)</string>
    <string name="room_settings_all_messages">All messages</string>
    <string name="room_settings_mention_only">Mentions only</string>
    <string name="room_settings_mute">Mute</string>
    <string name="room_settings_favourite">Favourite</string>
    <string name="room_settings_de_prioritize">De-prioritize</string>
    <string name="room_settings_direct_chat">Direct Chat</string>
    <string name="room_settings_leave_conversation">Leave Conversation</string>
    <string name="room_settings_forget">Forget</string>
    <string name="room_settings_add_homescreen_shortcut">Add to Home screen</string>

    <!-- home sliding menu -->
    <string name="room_sliding_menu_messages">Messages</string>
    <string name="room_sliding_menu_settings">Settings</string>
    <string name="room_sliding_menu_version">Version</string>
    <string name="room_sliding_menu_version_x">Version %s</string>
    <string name="room_sliding_menu_term_and_conditions">Terms &amp; conditions</string>
    <string name="room_sliding_menu_third_party_notices">Third party notices</string>
    <string name="room_sliding_menu_copyright">Copyright</string>
    <string name="room_sliding_menu_privacy_policy">Privacy policy</string>

    <!-- Vector Settings -->

    <string name="settings_profile_picture">Profile Picture</string>
    <string name="settings_display_name">Display Name</string>
    <string name="settings_email_address">Email</string>
    <string name="settings_add_email_address">Add email address</string>
    <string name="settings_phone_number">Phone</string>
    <string name="settings_phone_number_empty">No phone number has been added to your account</string>
    <string name="settings_add_phone_number">Add phone number</string>
    <string name="settings_app_info_link_title">Application info</string>
    <string name="settings_app_info_link_summary">Show the application info in the system settings.</string>
    <string name="settings_add_3pid_confirm_password_title">Confirm your password</string>
    <string name="settings_add_3pid_flow_not_supported">You can\'t do this from Element mobile</string>
    <string name="settings_add_3pid_authentication_needed">Authentication is required</string>

    <string name="settings_emails">Email addresses</string>
    <string name="settings_emails_empty">No email has been added to your account</string>
    <string name="settings_phone_numbers">Phone numbers</string>
    <string name="settings_remove_three_pid_confirmation_content">Remove %s?</string>
    <string name="error_threepid_auth_failed">Ensure that you have clicked on the link in the email we have sent to you.</string>

    <string name="settings_notification_advanced">Advanced Notification Settings</string>
    <string name="settings_notification_by_event">Notification importance by event</string>

    <string name="settings_notification_privacy">Notification privacy</string>
    <string name="settings_notification_troubleshoot">Troubleshoot Notifications</string>
    <string name="settings_troubleshoot_diagnostic">Troubleshooting diagnostics</string>
    <string name="settings_troubleshoot_diagnostic_run_button_title">Run Tests</string>
    <string name="settings_troubleshoot_diagnostic_running_status">Running… (%1$d of %2$d)</string>
    <string name="settings_troubleshoot_diagnostic_success_status">Basic diagnostic is OK. If you still do not receive notifications, please submit a bug report to help us investigate.</string>
    <string name="settings_troubleshoot_diagnostic_failure_status_with_quickfix">One or more tests have failed, try suggested fix(es).</string>
    <string name="settings_troubleshoot_diagnostic_failure_status_no_quickfix">One or more tests have failed, please submit a bug report to help us investigate.</string>

    <string name="settings_troubleshoot_test_system_settings_title">System Settings.</string>
    <string name="settings_troubleshoot_test_system_settings_success">Notifications are enabled in the system settings.</string>
    <string name="settings_troubleshoot_test_system_settings_failed">Notifications are disabled in the system settings.\nPlease check system settings.</string>
    <string name="open_settings">Open Settings</string>

    <string name="settings_troubleshoot_test_account_settings_title">Account Settings.</string>
    <string name="settings_troubleshoot_test_account_settings_success">Notifications are enabled for your account.</string>
    <string name="settings_troubleshoot_test_account_settings_failed">Notifications are disabled for your account.\nPlease check account settings.</string>
    <string name="settings_troubleshoot_test_account_settings_quickfix">Enable</string>

    <string name="settings_troubleshoot_test_device_settings_title">Session Settings.</string>
    <string name="settings_troubleshoot_test_device_settings_success">Notifications are enabled for this session.</string>
    <string name="settings_troubleshoot_test_device_settings_failed">Notifications are not enabled for this session.\nPlease check the Element settings.</string>
    <string name="settings_troubleshoot_test_device_settings_quickfix">Enable</string>

    <string name="settings_troubleshoot_test_bing_settings_title">Custom Settings.</string>
    <string name="settings_troubleshoot_test_bing_settings_success_with_warn">Notice that some messages type are set to be silent (will produce a notification with no sound).</string>
    <string name="settings_troubleshoot_test_bing_settings_failed">Some notifications are disabled in your custom settings.</string>
    <string name="settings_troubleshoot_test_bing_settings_failed_to_load_rules">Failed to load custom rules, please retry.</string>
    <string name="settings_troubleshoot_test_bing_settings_quickfix">Check Settings</string>

    <string name="settings_troubleshoot_test_play_services_title">Play Services Check</string>
    <string name="settings_troubleshoot_test_play_services_success">Google Play Services APK is available and up-to-date.</string>
    <string name="settings_troubleshoot_test_play_services_failed">Element uses Google Play Services to deliver push messages but it doesn’t seem to be configured correctly:\n%1$s</string>
    <string name="settings_troubleshoot_test_play_services_quickfix">Fix Play Services</string>

    <string name="settings_troubleshoot_test_fcm_title">Firebase Token</string>
    <string name="settings_troubleshoot_test_fcm_success">FCM token successfully retrieved:\n%1$s</string>
    <string name="settings_troubleshoot_test_fcm_failed">Failed to retrieved FCM token:\n%1$s</string>
    <string name="settings_troubleshoot_test_fcm_failed_too_many_registration">[%1$s]\nThis error is out of control of Element and according to Google, this error indicates that the device has too many apps registered with FCM. The error only occurs in cases where there are extreme numbers of apps, so it should not affect the average user.</string>
    <string name="settings_troubleshoot_test_fcm_failed_service_not_available">[%1$s]\nThis error is out of control of Element. It can occur for several reasons. Maybe it will work if you retry later, you can also check that Google Play Service is not restricted in data usage in the system settings, or that your device clock is correct, or it can happen on custom ROM.</string>
    <string name="settings_troubleshoot_test_fcm_failed_account_missing">[%1$s]\nThis error is out of control of Element. There is no Google account on the phone. Please open the account manager and add a Google account.</string>
    <string name="settings_troubleshoot_test_fcm_failed_account_missing_quick_fix">Add Account</string>

    <string name="settings_troubleshoot_test_token_registration_title">Token Registration</string>
    <string name="settings_troubleshoot_test_token_registration_success">FCM token successfully registered to HomeServer.</string>
    <string name="settings_troubleshoot_test_token_registration_failed">Failed to register FCM token to HomeServer:\n%1$s</string>

    <string name="settings_troubleshoot_test_push_loop_title">Test Push</string>
    <string name="settings_troubleshoot_test_push_loop_waiting_for_push">The application is waiting for the PUSH</string>
    <string name="settings_troubleshoot_test_push_loop_success">The application is receiving PUSH</string>
    <string name="settings_troubleshoot_test_push_loop_failed">Failed to receive push. Solution could be to reinstall the application.</string>
    <string name="settings_troubleshoot_test_push_notification_content">You are viewing the notification! Click me!</string>
    <string name="settings_troubleshoot_test_notification_title">Notification Display</string>
    <string name="settings_troubleshoot_test_notification_notice">Please click on the notification. If you do not see the notification, please check the system settings.</string>
    <string name="settings_troubleshoot_test_notification_notification_clicked">The notification has been clicked!</string>

    <string name="settings_troubleshoot_test_foreground_service_started_title">Notifications Service</string>
    <string name="settings_troubleshoot_test_foreground_service_startedt_success">Notifications Service is running.</string>
    <string name="settings_troubleshoot_test_foreground_service_started_failed">Notifications Service is not running.\nTry to restart the application.</string>
    <string name="settings_troubleshoot_test_foreground_service_started_quickfix">Start Service</string>

    <string name="settings_troubleshoot_test_service_restart_title">Notifications Service Auto-Restart</string>
    <string name="settings_troubleshoot_test_service_restart_success">Service was killed and restarted automatically.</string>
    <string name="settings_troubleshoot_test_service_restart_failed">Service failed to restart</string>

    <string name="settings_troubleshoot_test_service_boot_title">Start on boot</string>
    <string name="settings_troubleshoot_test_service_boot_success">Service will start when the device is restarted.</string>
    <string name="settings_troubleshoot_test_service_boot_failed">The service will not start when the device is restarted, you will not receive notifications until Element has been opened once.</string>
    <string name="settings_troubleshoot_test_service_boot_quickfix">Enable Start on boot</string>

    <string name="settings_troubleshoot_test_bg_restricted_title">Check background restrictions</string>
    <string name="settings_troubleshoot_test_bg_restricted_success">Background restrictions are disabled for Element. This test should be run using mobile data (no WIFI).\n%1$s</string>
    <string name="settings_troubleshoot_test_bg_restricted_failed">Background restrictions are enabled for Element.\nWork that the app tries to do will be aggressively restricted while it is in the background, and this could affect notifications.\n%1$s</string>
    <string name="settings_troubleshoot_test_bg_restricted_quickfix">Disable restrictions</string>

    <string name="settings_troubleshoot_test_battery_title">Battery Optimization</string>
    <string name="settings_troubleshoot_test_battery_success">Element is not affected by Battery Optimization.</string>
    <string name="settings_troubleshoot_test_battery_failed">If a user leaves a device unplugged and stationary for a period of time, with the screen off, the device enters Doze mode. This prevents apps from accessing the network and defers their jobs, syncs, and standard alarms. </string>
    <string name="settings_troubleshoot_test_battery_quickfix">Ignore Optimization</string>

    <string name="settings_notification_privacy_normal">Normal</string>
    <string name="settings_notification_privacy_reduced">Reduced privacy</string>
    <string name="settings_notification_privacy_need_permission">The app needs permission to run in the background</string>
    <string name="settings_notification_privacy_no_background_sync">The apps does <b>not</b> need to connect to the HomeServer in the background, it should reduce battery usage</string>
    <string name="settings_notification_privacy_fcm">• Notifications are sent via Firebase Cloud Messaging</string>
    <string name="settings_notification_privacy_metadata">• Notifications only contain meta data</string>
    <string name="settings_notification_privacy_secure_message_content">• Message content of the notification is <b>located securely direct from the Matrix homeserver</b></string>
    <string name="settings_notification_privacy_nosecure_message_content">• Notifications contain <b>meta and message data</b></string>
    <string name="settings_notification_privacy_message_content_not_shown">• Notifications will <b>not show message content</b></string>

    <string name="settings_notification_ringtone">Notification sound</string>
    <string name="settings_enable_all_notif">Enable notifications for this account</string>
    <string name="settings_enable_this_device">Enable notifications for this session</string>
    <string name="settings_turn_screen_on">Turn the screen on for 3 seconds</string>
    <string name="settings_noisy_notifications_preferences">Configure Noisy Notifications</string>
    <string name="settings_call_notifications_preferences">Configure Call Notifications</string>
    <string name="settings_silent_notifications_preferences">Configure Silent Notifications</string>
    <string name="settings_system_preferences_summary">Choose LED color, vibration, sound…</string>


    <string name="settings_containing_my_display_name">Msgs containing my display name</string>
    <string name="settings_containing_my_user_name">Msgs containing my user name</string>
    <string name="settings_messages_in_one_to_one">Msgs in one-to-one chats</string>
    <string name="settings_messages_in_group_chat">Msgs in group chats</string>
    <string name="settings_invited_to_room">When I’m invited to a room</string>
    <string name="settings_call_invitations">Call invitations</string>
    <string name="settings_messages_sent_by_bot">Messages sent by bot</string>

    <string name="settings_background_sync">Background synchronization</string>
    <string name="settings_background_fdroid_sync_mode">Background Sync Mode</string>
    <string name="settings_background_fdroid_sync_mode_battery">Optimized for battery</string>
    <string name="settings_background_fdroid_sync_mode_battery_description">Element will sync in background in way that preserves the device’s limited resources (battery).\nDepending on your device resource state, the sync may be deferred by the operating system.</string>
    <string name="settings_background_fdroid_sync_mode_real_time">Optimized for real time</string>
    <string name="settings_background_fdroid_sync_mode_real_time_description">Element will sync in background periodically at precise time (configurable).\nThis will impact radio and battery usage, there will be a permanent notification displayed stating that Element is listening for events.</string>
    <string name="settings_background_fdroid_sync_mode_disabled">No background sync</string>
    <string name="settings_background_fdroid_sync_mode_disabled_description">You will not be notified of incoming messages when the app is in background.</string>
    <string name="settings_background_sync_update_error">Failed to update settings.</string>


    <string name="settings_start_on_boot">Start on boot</string>
    <string name="settings_enable_background_sync">Enable background sync</string>
    <string name="settings_set_sync_timeout">Sync request timeout</string>
    <string name="settings_set_workmanager_delay">Preferred Sync Interval</string>
    <string name="settings_set_workmanager_delay_summary">%s\nThe sync might be deferred depending on the resources (battery) or state of the device (sleep).</string>
    <string name="settings_set_sync_delay">Delay between each Sync</string>
    <plurals name="seconds">
        <item quantity="one">%d second</item>
        <item quantity="other">%d seconds</item>
    </plurals>

    <string name="settings_version">Version</string>
    <string name="settings_olm_version">olm version</string>
    <string name="settings_app_term_conditions">Terms &amp; conditions</string>
    <string name="settings_third_party_notices">Third party notices</string>
    <string name="settings_copyright">Copyright</string>
    <string name="settings_privacy_policy">Privacy policy</string>
    <string name="settings_keep_media">Keep media</string>
    <string name="settings_clear_cache">Clear cache</string>
    <string name="settings_clear_media_cache">Clear media cache</string>

    <string name="settings_user_settings">User settings</string>
    <string name="settings_notifications">Notifications</string>
    <string name="settings_ignored_users">Ignored users</string>
    <string name="settings_other">Other</string>
    <string name="settings_advanced">Advanced</string>
    <string name="settings_integrations">Integrations</string>
    <string name="settings_integrations_summary">Use an Integration Manager to manage bots, bridges, widgets and sticker packs.\nIntegration Managers receive configuration data, and can modify widgets, send room invites and set power levels on your behalf.</string>
    <string name="settings_cryptography">Cryptography</string>
    <string name="settings_cryptography_manage_keys">Cryptography Keys Management</string>
    <string name="settings_notifications_targets">Notification Targets</string>
    <string name="settings_contact">Local contacts</string>
    <string name="settings_contacts_app_permission">Contacts permission</string>
    <string name="settings_contacts_phonebook_country">Phonebook country</string>
    <string name="settings_home_display">Home display</string>
    <string name="settings_pin_missed_notifications">Pin rooms with missed notifications</string>
    <string name="settings_pin_unread_messages">Pin rooms with unread messages</string>
    <string name="settings_devices_list">Sessions</string>
    <string name="settings_inline_url_preview">Inline URL preview</string>
    <string name="settings_inline_url_preview_summary">Preview links within the chat when your homeserver supports this feature.</string>
    <string name="settings_send_typing_notifs">Send typing notifications</string>
    <string name="settings_send_typing_notifs_summary">Let other users know that you are typing.</string>
    <string name="settings_send_markdown">Markdown formatting</string>
    <string name="settings_send_markdown_summary">Format messages using markdown syntax before they are sent. This allows for advanced formatting such as using asterisks to display italic text.</string>
    <string name="settings_always_show_timestamps">Show timestamps for all messages</string>
    <string name="settings_12_24_timestamps">Show timestamps in 12-hour format</string>
    <string name="settings_show_read_receipts">Show read receipts</string>
    <string name="settings_show_read_receipts_summary">Click on the read receipts for a detailed list.</string>
    <string name="settings_show_room_member_state_events">Show room member state events</string>
    <string name="settings_chat_effects_title">Show chat effects</string>
    <string name="settings_chat_effects_description">Use /confetti command or send a message containing ❄️ or 🎉</string>
    <string name="settings_show_room_member_state_events_summary">Includes invite/join/left/kick/ban events and avatar/display name changes.</string>
    <string name="settings_show_join_leave_messages">Show join and leave events</string>
    <string name="settings_show_join_leave_messages_summary">Invites, kicks, and bans are unaffected.</string>
    <string name="settings_show_avatar_display_name_changes_messages">Show account events</string>
    <string name="settings_show_avatar_display_name_changes_messages_summary">Includes avatar and display name changes.</string>
    <string name="settings_vibrate_on_mention">Vibrate when mentioning a user</string>
    <string name="settings_preview_media_before_sending">Preview media before sending</string>
    <string name="settings_send_message_with_enter">Send message with enter</string>
    <string name="settings_send_message_with_enter_summary">Enter button of the soft keyboard will send message instead of adding a line break</string>
    <string name="settings_show_emoji_keyboard">Show emoji keyboard</string>
    <string name="settings_show_emoji_keyboard_summary">Add a button on message composer to open emoji keyboard</string>

    <string name="settings_secure_backup_section_title">Secure Backup</string>
    <string name="settings_secure_backup_manage">Manage</string>
    <string name="settings_secure_backup_setup">Set up Secure Backup</string>
    <string name="settings_secure_backup_reset">Reset Secure Backup</string>
    <string name="settings_secure_backup_enter_to_setup">Set up on this device</string>
    <string name="settings_secure_backup_section_info">Safeguard against losing access to encrypted messages &amp; data by backing up encryption keys on your server.</string>
    <string name="reset_secure_backup_title">Generate a new Security Key or set a new Security Phrase for your existing backup.</string>
    <string name="reset_secure_backup_warning">This will replace your current Key or Phrase.</string>

    <string name="settings_deactivate_account_section">Deactivate account</string>
    <string name="settings_deactivate_my_account">Deactivate my account</string>
    <string name="settings_discovery_category">Discovery</string>
    <string name="settings_discovery_manage">Manage your discovery settings.</string>
    <string name="startup_notification_privacy_title">Notification Privacy</string>
    <string name="startup_notification_privacy_message">Element can run in the background to manage your notifications securely and privately. This might affect battery usage.</string>
    <string name="startup_notification_privacy_button_grant">Grant permission</string>
    <string name="startup_notification_privacy_button_other">Choose another option</string>

    <string name="startup_notification_fdroid_battery_optim_title">Background Connection</string>
    <string name="startup_notification_fdroid_battery_optim_message">Element needs to keep a low impact background connection in order to have reliable notifications.\nOn the next screen you will be prompted to allow Element to always run in background, please accept.</string>
    <string name="startup_notification_fdroid_battery_optim_button_grant">Grant permission</string>

    <!-- analytics -->
    <string name="settings_analytics">Analytics</string>
    <string name="settings_opt_in_of_analytics">Send analytics data</string>
    <string name="settings_opt_in_of_analytics_summary">Element collects anonymous analytics to allow us to improve the application.</string>
    <string name="settings_opt_in_of_analytics_prompt">Please enable analytics to help us improve Element.</string>
    <string name="settings_opt_in_of_analytics_ok">Yes, I want to help!</string>

    <string name="settings_data_save_mode">Data save mode</string>
    <string name="settings_data_save_mode_summary">Data save mode applies a specific filter so presence updates and typing notifications are filtered out.</string>

    <string name="devices_details_dialog_title">Session information</string>
    <string name="devices_details_id_title">ID</string>
    <string name="devices_details_name_title">Public Name</string>
    <string name="devices_details_device_name">Update Public Name</string>
    <string name="devices_details_last_seen_title">Last seen</string>
    <string name="devices_details_last_seen_format">%1$s @ %2$s</string>
    <string name="devices_delete_dialog_text">This operation requires additional authentication.\nTo continue, please enter your password.</string>
    <string name="devices_delete_dialog_title">Authentication</string>
    <string name="devices_delete_pswd">Password:</string>
    <string name="devices_delete_submit_button_label">Submit</string>

    <string name="settings_logged_in">Logged in as</string>
    <string name="settings_home_server">Home Server</string>
    <string name="settings_identity_server">Identity Server</string>
    <string name="settings_integration_allow">Allow integrations</string>
    <string name="settings_integration_manager">Integration Manager</string>

    <string name="disabled_integration_dialog_title">Integrations are disabled</string>
    <string name="disabled_integration_dialog_content">"Enable 'Allow integrations' in Settings to do this."</string>

    <string name="settings_user_interface">User interface</string>
    <string name="settings_interface_language">Language</string>
    <string name="settings_select_language">Choose language</string>

    <string name="account_email_validation_title">Verification Pending</string>
    <string name="account_email_validation_message">Please check your email and click on the link it contains. Once this is done, click continue.</string>
    <string name="account_email_validation_error">Unable to verify email address. Please check your email and click on the link it contains. Once this is done, click continue.</string>
    <string name="account_email_already_used_error">This email address is already in use.</string>
    <string name="account_email_not_found_error">This email address was not found.</string>
    <string name="account_phone_number_already_used_error">This phone number is already in use.</string>
    <string name="account_email_error">An error occurred while verifying your email address.</string>

    <string name="settings_password">Password</string>
    <string name="settings_change_password">Change password</string>
    <string name="settings_old_password">Current password</string>
    <string name="settings_new_password">New password</string>
    <string name="settings_confirm_password">Confirm new password</string>
    <string name="settings_change_password_submit">Update Password</string>
    <string name="settings_fail_to_update_password">Failed to update password</string>
    <string name="settings_fail_to_update_password_invalid_current_password">The password is not valid</string>
    <string name="settings_password_updated">Your password has been updated</string>
    <string name="settings_unignore_user">Show all messages from %s?\n\nNote that this action will restart the app and it may take some time.</string>
    <string name="passwords_do_not_match">Passwords do not match</string>

    <string name="settings_emails_and_phone_numbers_title">Emails and phone numbers</string>
    <string name="settings_emails_and_phone_numbers_summary">Manage emails and phone numbers linked to your Matrix account</string>

    <string name="settings_delete_notification_targets_confirmation">Are you sure you want to remove this notification target?</string>

    <string name="settings_delete_threepid_confirmation">Are you sure you want to remove the %1$s %2$s?</string>

    <string name="settings_select_country">Choose a country</string>

    <string name="settings_phone_number_country_label">Country</string>
    <string name="settings_phone_number_country_error">Please choose a country</string>
    <string name="settings_phone_number_label">Phone number</string>
    <string name="settings_phone_number_error">Invalid phone number for the selected country</string>
    <string name="settings_phone_number_verification">Phone verification</string>
    <string name="settings_phone_number_verification_instruction">"We’ve sent an SMS with an activation code. Please enter this code below."</string>
    <string name="settings_phone_number_verification_error_empty_code">Enter an activation code</string>
    <string name="settings_phone_number_verification_error">Error while validating your phone number</string>
    <string name="settings_phone_number_code">Code</string>
    <string name="account_phone_number_error">An error occurred while verifying your phone number.</string>
    <string name="account_additional_info">Additional info: %s</string>

    <!-- Media settings -->
    <string name="settings_media">Media</string>
    <string name="settings_default_compression">Default compression</string>
    <string name="compression_opt_list_choose">Choose</string>
    <string name="settings_default_media_source">Default media source</string>
    <string name="media_source_choose">Choose</string>
    <string name="settings_play_shutter_sound">Play shutter sound</string>

    <string name="settings_flair">Flair</string>
    <string name="settings_without_flair">You are not currently a member of any communities.</string>

    <!-- medias saving settings -->
    <string name="media_saving_period_3_days">3 days</string>
    <string name="media_saving_period_1_week">1 week</string>
    <string name="media_saving_period_1_month">1 month</string>
    <string name="media_saving_period_forever">Forever</string>

    <!-- Room Settings -->

    <!-- room global settings-->
    <string name="room_settings_room_photo">Room Photo</string>
    <string name="room_settings_room_name">Room Name</string>
    <string name="room_settings_topic">Topic</string>
    <string name="room_settings_room_tag">Room Tag</string>
    <string name="room_settings_tag_pref_dialog_title">Tagged as:</string>

    <!-- Room settings: Room tag -->
    <string name="room_settings_tag_pref_entry_favourite">Favourite</string>
    <string name="room_settings_tag_pref_entry_low_priority">Low priority</string>
    <string name="room_settings_tag_pref_entry_none">None</string>

    <!-- room settings : access and visibility -->
    <string name="room_settings_category_access_visibility_title">Access and visibility</string>
    <string name="room_settings_directory_visibility">List this room in room directory</string>
    <string name="room_settings_room_notifications_title">Notifications</string>
    <string name="room_settings_room_access_rules_pref_title">Room Access</string>
    <string name="room_settings_room_read_history_rules_pref_title">Room History Readability</string>
    <string name="room_settings_room_read_history_rules_pref_dialog_title">Who can read history?</string>
    <string name="room_settings_room_read_history_dialog_subtitle">Changes to who can read history will only apply to future messages in this room. The visibility of existing history will be unchanged.</string>
    <string name="room_settings_room_access_rules_pref_dialog_title">Who can access this room?</string>
    <string name="room_settings_room_access_title">Room access</string>

    <!-- room settings : alias -->
    <string name="room_settings_alias_title">Room addresses</string>
    <string name="room_settings_alias_subtitle">See and managed addresses of this room, and its visibility in the room directory.</string>

    <string name="room_alias_title">Room Addresses</string>
    <string name="room_alias_published_alias_title">Published Addresses</string>
    <string name="room_alias_published_alias_subtitle">Published addresses can be used by anyone on any server to join your room. To publish an address, it needs to be set as a local address first.</string>
    <string name="room_alias_published_alias_main">This is the main address</string>
    <string name="room_alias_main_address_hint">Main address</string>
    <string name="room_alias_published_other">Other published addresses:</string>
    <string name="room_alias_published_alias_add_manually">Publish a new address manually</string>
    <string name="room_alias_published_alias_add_manually_submit">Publish</string>
    <string name="room_alias_unpublish_confirmation">Unpublish the address \"%1$s\"?</string>
    <string name="room_alias_delete_confirmation">Delete the address \"%1$s\"?</string>
    <!-- Parameter will be the url of the homeserver, ex: matrix.org -->
    <string name="room_alias_publish">Publish this room to the public in %1$s\'s room directory?</string>
    <string name="room_alias_address_empty_can_add">No other published addresses yet, add one below.</string>
    <string name="room_alias_address_empty">No other published addresses yet.</string>
    <string name="room_alias_address_hint">New published address (e.g. #alias:server)</string>

    <string name="room_alias_local_address_title">Local Addresses</string>
    <!-- Parameter will be the url of the homeserver, ex: matrix.org -->
    <string name="room_alias_local_address_subtitle">Set addresses for this room so users can find this room through your homeserver (%1$s)</string>
    <string name="room_alias_local_address_empty">This room has no local addresses</string>
    <string name="room_alias_local_address_add">Add a local address</string>

    <string name="room_alias_action_publish">Publish this address</string>
    <string name="room_alias_action_unpublish">Unpublish this address</string>

    <!-- Parameter will be the url of the homeserver, ex: matrix.org -->
    <string name="room_alias_publish_to_directory">Publish this room to the public in %1$s\'s room directory?</string>
    <!-- Parameter will be a technical error message -->
    <string name="room_alias_publish_to_directory_error">Unable to retrieve the current room directory visibility (%1$s).</string>

    <!-- Room settings, access and visibility : WHO CAN READ HISTORY? (read rule) -->
    <string name="room_settings_read_history_entry_anyone">Anyone</string>
    <string name="room_settings_read_history_entry_members_only_option_time_shared">Members only (since the point in time of selecting this option)</string>
    <string name="room_settings_read_history_entry_members_only_invited">Members only (since they were invited)</string>
    <string name="room_settings_read_history_entry_members_only_joined">Members only (since they joined)</string>

    <!-- Room settings: "Who can access this room?" (access rule) -->
    <string name="room_settings_room_access_warning">To link to a room it must have an address.</string>
    <string name="room_settings_room_access_entry_only_invited">Only people who have been invited</string>
    <string name="room_settings_room_access_entry_anyone_with_link_apart_guest">Anyone who knows the room’s link, apart from guests</string>
    <string name="room_settings_room_access_entry_anyone_with_link_including_guest">Anyone who knows the room’s link, including guests</string>

    <!-- Room settings: banned users -->
    <string name="room_settings_banned_users_title">Banned users</string>
    <plurals name="room_settings_banned_users_count">
        <item quantity="one">%d banned user</item>
        <item quantity="other">%d banned users</item>
    </plurals>

    <!-- advanced -->
    <string name="room_settings_category_advanced_title">Advanced</string>
    <string name="room_settings_room_internal_id">This room’s internal ID</string>
    <string name="room_settings_addresses_pref_title">Addresses</string>
    <string name="room_settings_labs_pref_title">Labs</string>
    <string name="room_settings_labs_warning_message">These are experimental features that may break in unexpected ways. Use with caution.</string>
    <string name="room_settings_labs_end_to_end">End-to-End Encryption</string>
    <string name="room_settings_labs_end_to_end_is_active">End-to-End Encryption is active</string>
    <string name="room_settings_labs_end_to_end_warnings">You need to logout to be able to enable the encryption.</string>
    <string name="room_settings_never_send_to_unverified_devices_title">Encrypt to verified sessions only</string>
    <string name="room_settings_never_send_to_unverified_devices_summary">Never send encrypted messages to unverified sessions in this room from this session.</string>

    <!-- Room settings: advanced addresses -->
    <string name="room_settings_addresses_no_local_addresses">This room has no local addresses</string>
    <string name="room_settings_addresses_add_new_address">New address (e.g #foo:matrix.org")</string>

    <string name="room_settings_no_flair">This room is not showing flair for any communities</string>
    <string name="room_settings_add_new_group">New community ID (e.g +foo:matrix.org")</string>
    <string name="room_settings_invalid_group_format_dialog_title">Invalid community ID</string>
    <string name="room_settings_invalid_group_format_dialog_body">\'%s\' is not a valid community ID</string>


    <string name="room_settings_addresses_invalid_format_dialog_title">Invalid alias format</string>
    <string name="room_settings_addresses_invalid_format_dialog_body">\'%s\' is not a valid format for an alias</string>
    <string name="room_settings_addresses_disable_main_address_prompt_msg">You will have no main address specified for this room."</string>
    <string name="room_settings_addresses_disable_main_address_prompt_title">Main address warnings</string>

    <string name="room_settings_set_main_address">Set as main address</string>
    <string name="room_settings_unset_main_address">Unset as main address</string>
    <string name="room_settings_copy_room_id">Copy Room ID</string>
    <string name="room_settings_copy_room_address">Copy Room Address</string>

    <string name="room_settings_addresses_e2e_enabled">Encryption is enabled in this room.</string>
    <string name="room_settings_addresses_e2e_disabled">Encryption is disabled in this room.</string>
    <string name="room_settings_addresses_e2e_encryption_warning">Enable encryption \n(warning: cannot be disabled again!)</string>

    <!-- Directory -->
    <string name="directory_title">Directory</string>
    <string name="settings_theme">Theme</string>

    <!-- matrix error -->
    <string name="failed_to_load_timeline_position">%s was trying to load a specific point in this room’s timeline but was unable to find it.</string>

    <!-- encryption dialog -->
    <string name="encryption_information_title">End-to-end encryption information</string>

    <string name="encryption_information_device_info">Event information</string>
    <string name="encryption_information_user_id">User id</string>
    <string name="encryption_information_curve25519_identity_key">Curve25519 identity key</string>
    <string name="encryption_information_claimed_ed25519_fingerprint_key">Claimed Ed25519 fingerprint key</string>
    <string name="encryption_information_algorithm">Algorithm</string>
    <string name="encryption_information_session_id">Session ID</string>
    <string name="encryption_information_decryption_error">Decryption error</string>

    <string name="encryption_information_sender_device_information">Sender session information</string>
    <string name="encryption_information_device_name">Public name</string>
    <string name="encryption_information_device_name_with_warning">Public name (visible to people you communicate with)</string>
    <string name="device_name_warning">"A session's public name is visible to people you communicate with"</string>
    <string name="encryption_information_name">Public name</string>
    <string name="encryption_information_device_id">Session ID</string>
    <string name="encryption_information_device_key">Session key</string>
    <string name="encryption_information_verification">Verification</string>
    <string name="encryption_information_ed25519_fingerprint">Ed25519 fingerprint</string>

    <string name="encryption_export_e2e_room_keys">Export E2E room keys</string>
    <string name="encryption_export_room_keys">Export room keys</string>
    <string name="encryption_export_room_keys_summary">Export the keys to a local file</string>
    <string name="encryption_export_export">Export</string>
    <string name="encryption_export_notice">Please create a passphrase to encrypt the exported keys. You will need to enter the same passphrase to be able to import the keys.</string>
    <string name="encryption_export_saved_as">The E2E room keys have been saved to \'%s\'.\n\nWarning: this file may be deleted if the application is uninstalled.</string>
    <string name="encryption_exported_successfully">Keys successfully exported</string>

    <string name="encryption_message_recovery">Encrypted Messages Recovery</string>
    <string name="encryption_settings_manage_message_recovery_summary">Manage Key Backup</string>

    <string name="encryption_import_e2e_room_keys">Import E2E room keys</string>
    <string name="encryption_import_room_keys">Import room keys</string>
    <string name="encryption_import_room_keys_summary">Import the keys from a local file</string>
    <string name="encryption_import_import">Import</string>
    <string name="encryption_never_send_to_unverified_devices_title">Encrypt to verified sessions only</string>
    <string name="encryption_never_send_to_unverified_devices_summary">Never send encrypted messages to unverified sessions from this session.</string>
    <plurals name="encryption_import_room_keys_success">
        <item quantity="one">%1$d/%2$d key imported with success.</item>
        <item quantity="other">%1$d/%2$d keys imported with success.</item>
    </plurals>

    <string name="encryption_information_not_verified">Not Verified</string>
    <string name="encryption_information_verified">Verified</string>
    <string name="encryption_information_blocked">Blacklisted</string>

    <string name="encryption_information_unknown_device">unknown session</string>
    <string name="encryption_information_unknown_ip">unknown ip</string>
    <string name="encryption_information_none">none</string>

    <string name="encryption_information_verify">Verify</string>
    <string name="encryption_information_unverify">Unverify</string>
    <string name="encryption_information_block">Blacklist</string>
    <string name="encryption_information_unblock">Unblacklist</string>

    <string name="encryption_information_verify_device">Verify session</string>
    <string name="encryption_information_verify_device_warning">Confirm by comparing the following with the User Settings in your other session:</string>
    <string name="encryption_information_verify_device_warning2">"If they don't match, the security of your communication may be compromised."</string>
    <string name="encryption_information_verify_key_match">I verify that the keys match</string>

    <!-- unknown sessions management -->
    <string name="unknown_devices_alert_title">Room contains unknown sessions</string>
    <string name="unknown_devices_alert_message">This room contains unknown sessions which have not been verified.\nThis means there is no guarantee that the sessions belong to the users they claim to.\nWe recommend you go through the verification process for each session before continuing, but you can resend the message without verifying if you prefer.\n\nUnknown sessions:</string>

    <!-- directory activity  -->
    <string name="select_room_directory">Select a room directory</string>
    <string name="directory_server_fail_to_retrieve_server">The server may be unavailable or overloaded</string>
    <string name="directory_server_type_homeserver">Type a homeserver to list public rooms from</string>
    <string name="directory_server_placeholder">Homeserver URL</string>
    <string name="directory_server_all_rooms_on_server">All rooms on %s server</string>
    <string name="directory_server_native_rooms">All native %s rooms</string>

    <!-- Lock screen-->
    <string name="lock_screen_hint">Type here…</string>

    <!-- Notifications -->
    <plurals name="notification_unread_notified_messages">
        <item quantity="one">%d unread notified message</item>
        <item quantity="other">%d unread notified messages</item>
    </plurals>
    <plurals name="notification_unread_notified_messages_in_room_msgs">
        <item quantity="one">%d unread notified message</item>
        <item quantity="other">%d unread notified messages</item>
    </plurals>
    <plurals name="notification_unread_notified_messages_in_room_rooms">
        <item quantity="one">%d room</item>
        <item quantity="other">%d rooms</item>
    </plurals>
    <plurals name="notification_invitations">
        <item quantity="one">%d invitation</item>
        <item quantity="other">%d invitations</item>
    </plurals>

    <plurals name="notification_compat_summary_line_for_room">
        <item quantity="one">%1$s: %2$d message</item>
        <item quantity="other">%1$s: %2$d messages</item>
    </plurals>
    <plurals name="notification_compat_summary_title">
        <item quantity="one">%d notification</item>
        <item quantity="other">%d notifications</item>
    </plurals>

    <string name="notification_unread_notified_messages_in_room">%1$s in %2$s"</string>
    <string name="notification_unread_notified_messages_in_room_and_invitation">%1$s in %2$s and %3$s"</string>
    <string name="notification_unread_notified_messages_and_invitation">%1$s and %2$s"</string>
    <string name="notification_unknown_new_event">New Event</string>
    <string name="notification_unknown_room_name">Room</string>
    <string name="notification_new_messages">New Messages</string>
    <string name="notification_new_invitation">New Invitation</string>
    <string name="notification_sender_me">Me</string>
    <string name="notification_inline_reply_failed">** Failed to send - please open room</string>
    <string name="notification_ticker_text_dm">%1$s: %2$s</string>
    <string name="notification_ticker_text_group">%1$s: %2$s %3$s</string>

    <!-- historical -->
    <string name="historical_placeholder">Search for historical</string>

    <!-- text size selection -->
    <string name="font_size">Font size</string>
    <string name="tiny">Tiny</string>
    <string name="small">Small</string>
    <string name="normal">Normal</string>
    <string name="large">Large</string>
    <string name="larger">Larger</string>
    <string name="largest">Largest</string>
    <string name="huge">Huge</string>

    <!-- Widget-->
    <string name="widget_no_power_to_manage">You need permission to manage widgets in this room</string>
    <string name="widget_creation_failure">Widget creation has failed</string>
    <string name="settings_labs_create_conference_with_jitsi">Create conference calls with jitsi</string>
    <string name="widget_delete_message_confirmation">Are you sure you want to delete the widget from this room?</string>
    <plurals name="active_widgets">
        <item quantity="one">%d active widget</item>
        <item quantity="other">%d active widgets</item>
    </plurals>
    <string name="active_widget_view_action">"VIEW"</string>
    <string name="active_widgets_title">"Active widgets"</string>


    <string name="room_widget_activity_title">Widget</string>
    <string name="room_widget_permission_title">Load Widget</string>
    <string name="room_widget_permission_added_by">This widget was added by:</string>
    <string name="room_widget_permission_webview_shared_info_title">Using it may set cookies and share data with %s:</string>
    <string name="room_widget_permission_shared_info_title">Using it may share data with %s:</string>
    <string name="room_widget_failed_to_load">Failed to load widget.\n%s</string>
    <string name="room_widget_reload">Reload widget</string>
    <string name="room_widget_open_in_browser">Open in browser</string>
    <string name="room_widget_revoke_access">Revoke access for me</string>

    <string name="room_widget_permission_display_name">Your display name</string>
    <string name="room_widget_permission_avatar_url">Your avatar URL</string>
    <string name="room_widget_permission_user_id">Your user ID</string>
    <string name="room_widget_permission_theme">Your theme</string>
    <string name="room_widget_permission_widget_id">Widget ID</string>
    <string name="room_widget_permission_room_id">Room ID</string>


    <string name="error_jitsi_not_supported_on_old_device">Sorry, conference calls with Jitsi are not supported on old devices (devices with Android OS below 5.0)</string>
    <string name="room_widget_resource_permission_title">This widget wants to use the following resources:</string>
    <string name="room_widget_resource_grant_permission">Allow</string>
    <string name="room_widget_resource_decline_permission">Block All</string>
    <string name="room_widget_webview_access_camera">Use the camera</string>
    <string name="room_widget_webview_access_microphone">Use the microphone</string>
    <string name="room_widget_webview_read_protected_media">Read DRM protected Media</string>

    <!-- Widget Integration Manager -->

    <string name="widget_integration_unable_to_create">Unable to create widget.</string>
    <string name="widget_integration_failed_to_send_request">Failed to send request.</string>
    <string name="widget_integration_positive_power_level">Power level must be positive integer.</string>
    <string name="widget_integration_must_be_in_room">You are not in this room.</string>
    <string name="widget_integration_no_permission_in_room">You do not have permission to do that in this room.</string>
    <string name="widget_integration_missing_room_id">Missing room_id in request.</string>
    <string name="widget_integration_missing_user_id">Missing user_id in request.</string>
    <string name="widget_integration_room_not_visible">Room %s is not visible.</string>
    <string name="widget_integration_missing_parameter">A required parameter is missing.</string>
    <string name="widget_integration_invalid_parameter">A parameter is not valid.</string>
    <string name="integration_manager_not_configured">No integration manager configured.</string>
    <string name="room_add_matrix_apps">Add Matrix apps</string>
    <string name="room_manage_integrations">Manage Integrations</string>
    <string name="room_no_active_widgets">No active widgets</string>
    <string name="settings_labs_native_camera">Use native camera</string>
    <string name="settings_labs_native_camera_summary">Start the system camera instead of the custom camera screen.</string>
    <string name="settings_labs_keyboard_options_to_send_message">Use keyboard enter key to send message</string>
    <string name="settings_labs_enable_send_voice">Send voice messages</string>
    <string name="settings_labs_enable_send_voice_summary">This option requires a third party application to record the messages.</string>
    <string name="widget_integration_review_terms">To continue you need to accept the Terms of this service.</string>

    <!-- share keys -->
    <string name="you_added_a_new_device">You added a new session \'%s\', which is requesting encryption keys.</string>
    <string name="you_added_a_new_device_with_info">A new session is requesting encryption keys.\nSession name: %1$s\nLast seen: %2$s\nIf you didn’t log in on another session, ignore this request.</string>
    <string name="your_unverified_device_requesting">Your unverified session  \'%s\' is requesting encryption keys.</string>
    <string name="your_unverified_device_requesting_with_info">An unverified session is requesting encryption keys.\nSession name: %1$s\nLast seen: %2$s\nIf you didn’t log in on another session, ignore this request.</string>

    <string name="start_verification">Start verification</string>
    <!-- Keep the label as small as possible-->
    <string name="start_verification_short_label">Verify</string>
    <string name="share_without_verifying">Share without verifying</string>
    <!-- Keep the label as small as possible-->
    <string name="share_without_verifying_short_label">Share</string>
    <string name="key_share_request">Key Share Request</string>
    <string name="ignore_request">Ignore request</string>
    <!-- Keep the label as small as possible-->
    <string name="ignore_request_short_label">Ignore</string>

    <!-- conference call -->
    <string name="conference_call_warning_title">Warning!</string>
    <string name="conference_call_warning_message">Conference calling is in development and may not be reliable.</string>

    <!-- slash commands -->
    <string name="command_error">Command error</string>
    <string name="unrecognized_command">Unrecognized command: %s</string>
    <string name="command_problem_with_parameters">The command \"%s\" needs more parameters, or some parameters are incorrect.</string>
    <string name="command_description_emote">Displays action</string>
    <string name="command_description_ban_user">Bans user with given id</string>
    <string name="command_description_unban_user">Unbans user with given id</string>
    <string name="command_description_op_user">Define the power level of a user</string>
    <string name="command_description_deop_user">Deops user with given id</string>
    <string name="command_description_invite_user">Invites user with given id to current room</string>
    <string name="command_description_join_room">Joins room with given alias</string>
    <string name="command_description_part_room">Leave room</string>
    <string name="command_description_topic">Set the room topic</string>
    <string name="command_description_kick_user">Kicks user with given id</string>
    <string name="command_description_nick">Changes your display nickname</string>
    <string name="command_description_markdown">On/Off markdown</string>
    <string name="command_description_clear_scalar_token">To fix Matrix Apps management</string>

    <string name="markdown_has_been_enabled">Markdown has been enabled.</string>
    <string name="markdown_has_been_disabled">Markdown has been disabled.</string>

    <!-- notification statuses -->
    <string name="notification_off">Off</string>
    <string name="notification_silent">Silent</string>
    <string name="notification_noisy">Noisy</string>

    <string name="encrypted_message">Encrypted message</string>

    <!-- groups creation -->
    <string name="create">Create</string>
    <string name="create_community">Create Community</string>
    <string name="community_name">Community name</string>
    <string name="community_name_hint">Example</string>
    <string name="community_id">Community Id</string>
    <string name="community_id_hint">example</string>

    <!-- group details -->
    <string name="group_details_home">Home</string>
    <string name="group_details_people">People</string>
    <string name="group_details_rooms">Rooms</string>
    <string name="no_users_placeholder">No users</string>

    <string name="rooms">Rooms</string>
    <string name="joined">Joined</string>
    <string name="invited">Invited</string>
    <string name="filter_group_members">Filter group members</string>
    <string name="filter_group_rooms">Filter group rooms</string>

    <plurals name="group_members">
        <item quantity="one">%d member</item>
        <item quantity="other">%d members</item>
    </plurals>

    <plurals name="group_rooms">
        <item quantity="one">%d room</item>
        <item quantity="other">%d rooms</item>
    </plurals>
    <string name="group_no_long_description">The community admin has not provided a long description for this community.</string>

    <string name="has_been_kicked">You have been kicked from %1$s by %2$s</string>
    <string name="has_been_banned">You have been banned from %1$s by %2$s</string>
    <string name="reason_colon">Reason: %1$s</string>
    <string name="rejoin">Rejoin</string>
    <string name="forget_room">Forget room</string>

    <!-- Miscellaneous image descriptions for accessibility -->
    <string name="receipt_avatar">Receipt avatar</string>
    <string name="notice_avatar">Notice avatar</string>
    <string name="avatar">Avatar</string>

    <!-- Consent modal -->
    <string name="dialog_user_consent_content">To continue using the %1$s homeserver you must review and agree to the terms and conditions.</string>
    <string name="dialog_user_consent_submit">Review now</string>

    <!-- Deactivate account screen -->
    <string name="deactivate_account_title">Deactivate Account</string>
    <string name="deactivate_account_content">This will make your account permanently unusable. You will not be able to log in, and no one will be able to re-register the same user ID. This will cause your account to leave all rooms it is participating in, and it will remove your account details from your identity server. <b>This action is irreversible</b>.\n\nDeactivating your account <b>does not by default cause us to forget messages you have sent</b>. If you would like us to forget your messages, please tick the box below.\n\nMessage visibility in Matrix is similar to email. Our forgetting your messages means that messages you have sent will not be shared with any new or unregistered users, but registered users who already have access to these messages will still have access to their copy.</string>
    <string name="deactivate_account_delete_checkbox">Please forget all messages I have sent when my account is deactivated (Warning: this will cause future users to see an incomplete view of conversations)</string>
    <string name="deactivate_account_prompt_password">To continue, please enter your password:</string>
    <string name="deactivate_account_submit">Deactivate Account</string>

    <string name="error_empty_field_enter_user_name">Please enter a username.</string>
    <string name="error_empty_field_your_password">Please enter your password.</string>
    <string name="room_tombstone_versioned_description">This room has been replaced and is no longer active</string>
    <string name="room_tombstone_continuation_link">The conversation continues here</string>
    <string name="room_tombstone_continuation_description">This room is a continuation of another conversation</string>
    <string name="room_tombstone_predecessor_link">Click here to see older messages</string>

    <!-- Resource limit-->
    <string name="resource_limit_exceeded_title">Resource Limit Exceeded</string>
    <string name="resource_limit_contact_action">"Contact Administrator"</string>

    <!-- Will be a link to send an email -->
    <string name="resource_limit_contact_admin">"contact your service administrator"</string>

    <string name="resource_limit_soft_default">"This homeserver has exceeded one of its resource limits so <b>some users will not be able to log in</b>."</string>
    <string name="resource_limit_hard_default">"This homeserver has exceeded one of its resource limits."</string>

    <string name="resource_limit_soft_mau"> "This homeserver has hit its Monthly Active User limit so "<b>some users will not be able to log in</b>."</string>
    <string name="resource_limit_hard_mau">"This homeserver has hit its Monthly Active User limit."</string>

    <!-- Parameter %s will be replaced by the value of string resource_limit_contact_admin -->
    <string name="resource_limit_soft_contact">"Please %s to get this limit increased."</string>
    <!-- Parameter %s will be replaced by the value of string resource_limit_contact_admin -->
    <string name="resource_limit_hard_contact">"Please %s to continue using this service."</string>

    <!-- Lazy loading -->
    <string name="settings_lazy_loading_title">Lazy load rooms members</string>
    <string name="settings_lazy_loading_description">Increase performance by only loading room members on first view.</string>
    <string name="error_lazy_loading_not_supported_by_home_server">Your homeserver does not support lazy loading of room members yet. Try later.</string>

    <!-- Other errors -->
    <string name="unknown_error">Sorry, an error occurred</string>

    <!-- Expand/Collapse room member changes -->
    <string name="merged_events_expand">expand</string>
    <string name="merged_events_collapse">collapse</string>

    <string name="settings_info_area_show">Show the info area</string>
    <string name="show_info_area_always">Always</string>
    <string name="show_info_area_messages_and_errors">For messages and errors</string>
    <string name="show_info_area_only_errors">Only for errors</string>

    <string name="generic_label">%1$s:</string>
    <string name="generic_label_and_value">%1$s: %2$s</string>
    <string name="plus_x">+%d</string>
    <string name="x_plus">%d+</string>
    <string name="no_valid_google_play_services_apk">No valid Google Play Services APK found. Notifications may not work properly.</string>

    <!-- Passphrase -->
    <string name="passphrase_create_passphrase">Create passphrase</string>
    <string name="passphrase_confirm_passphrase">Confirm passphrase</string>
    <string name="passphrase_enter_passphrase">Enter passphrase</string>
    <string name="passphrase_passphrase_does_not_match">Passphrase doesn’t match</string>
    <string name="passphrase_empty_error_message">Please enter a passphrase</string>
    <string name="passphrase_passphrase_too_weak">Passphrase is too weak</string>

    <!-- Key Backup -->

    <string name="keys_backup_passphrase_not_empty_error_message">Please delete the passphrase if you want Element to generate a recovery key.</string>
    <string name="keys_backup_no_session_error">No Matrix session available</string>

    <string name="keys_backup_setup_step1_title">Never lose encrypted messages</string>
    <string name="keys_backup_setup_step1_description">Messages in encrypted rooms are secured with end-to-end encryption. Only you and the recipient(s) have the keys to read these messages.\n\nSecurely back up your keys to avoid losing them.</string>
    <string name="keys_backup_setup">Start using Key Backup</string>
    <string name="keys_backup_setup_step1_advanced">(Advanced)</string>
    <string name="keys_backup_setup_step1_manual_export">Manually export keys</string>

    <string name="keys_backup_setup_step2_text_title">Secure your backup with a Passphrase.</string>
    <string name="keys_backup_setup_step2_text_description">We’ll store an encrypted copy of your keys on your homeserver. Protect your backup with a passphrase to keep it secure.\n\nFor maximum security, this should be different from your account password.</string>
    <string name="keys_backup_setup_step2_button_title">Set Passphrase</string>
    <string name="keys_backup_setup_creating_backup">Creating Backup</string>
    <string name="keys_backup_setup_step1_recovery_key_alternative">Or, secure your backup with a Recovery Key, saving it somewhere safe.</string>
    <string name="keys_backup_setup_step2_skip_button_title">(Advanced) Set up with Recovery Key</string>
    <string name="keys_backup_setup_step3_success_title">Success !</string>
    <string name="keys_backup_setup_step3_text_line1">Your keys are being backed up.</string>
    <string name="keys_backup_setup_step3_text_line2">Your recovery key is a safety net - you can use it to restore access to your encrypted messages if you forget your passphrase.\nKeep your recovery key somewhere very secure, like a password manager (or a safe)</string>
    <string name="keys_backup_setup_step3_text_line2_no_passphrase">Keep your recovery key somewhere very secure, like a password manager (or a safe)</string>
    <string name="keys_backup_setup_step3_button_title">Done</string>
    <string name="keys_backup_setup_step3_button_title_no_passphrase">I’ve made a copy</string>
    <string name="keys_backup_setup_step3_copy_button_title">Save Recovery Key</string>
    <string name="keys_backup_setup_step3_share_recovery_file">Share</string>
    <string name="keys_backup_setup_step3_save_button_title">Save as File</string>
    <string name="recovery_key_export_saved_as_warning">The recovery key has been saved to \'%s\'.\n\nWarning: this file may be deleted if the application is uninstalled.</string>
    <string name="recovery_key_export_saved">The recovery key has been saved.</string>

    <string name="keys_backup_setup_override_backup_prompt_tile">A backup already exist on your HomeServer</string>
    <string name="keys_backup_setup_override_backup_prompt_description">It looks like you already have setup key backup from another session. Do you want to replace it with the one you’re creating?</string>
    <string name="keys_backup_setup_override_replace">Replace</string>
    <string name="keys_backup_setup_override_stop">Stop</string>

    <string name="keys_backup_setup_step3_please_make_copy">Please make a copy</string>
    <string name="keys_backup_setup_step3_share_intent_chooser_title">Share recovery key with…</string>
    <string name="keys_backup_setup_step3_generating_key_status">Generating Recovery Key using passphrase, this process can take several seconds.</string>
    <string name="recovery_key">Recovery Key</string>
    <string name="unexpected_error">Unexpected error</string>
    <string name="keys_backup_setup_backup_started_title">Backup Started</string>
    <string name="keys_backup_setup_backup_started_message">Your encryption keys are now being backed up in the background to your homeserver. The initial backup could take several minutes.</string>


    <string name="keys_backup_setup_skip_title">Are you sure?</string>
    <string name="keys_backup_setup_skip_msg">You may lose access to your messages if you log out or lose this device.</string>

    <string name="keys_backup_restore_is_getting_backup_version">Fetching backup version…</string>
    <string name="keys_backup_restore_with_passphrase">Use your recovery passphrase to unlock your encrypted messages history</string>
    <string name="keys_backup_restore_use_recovery_key">use your recovery key</string>
    <!-- %s will be replaced by the keys_backup_restore_use_recovery_key key  -->
    <string name="keys_backup_restore_with_passphrase_helper_with_link">Don’t know your recovery passphrase, you can %s.</string>

    <string name="keys_backup_restore_with_recovery_key">Use your Recovery Key to unlock your encrypted messages history</string>
    <string name="keys_backup_restore_key_enter_hint">Enter Recovery Key</string>

    <string name="keys_backup_restore_setup_recovery_key">Message Recovery</string>

    <!-- %s will be replaced by the keys_backup_restore_setup_recovery_key key  -->
    <string name="keys_backup_restore_with_key_helper">Lost your recovery key? You can set up a new one in settings.</string>
    <string name="keys_backup_passphrase_error_decrypt">Backup could not be decrypted with this passphrase: please verify that you entered the correct recovery passphrase.</string>
    <string name="network_error_please_check_and_retry">Network error: please check your connection and retry.</string>

    <string name="keys_backup_restoring_waiting_message">Restoring backup:</string>
    <string name="keys_backup_restoring_computing_key_waiting_message">Computing recovery key…</string>
    <string name="keys_backup_restoring_downloading_backup_waiting_message">Downloading keys…</string>
    <string name="keys_backup_restoring_importing_keys_waiting_message">Importing keys…</string>
    <string name="keys_backup_unlock_button">Unlock History</string>
    <string name="keys_backup_recovery_code_empty_error_message">Please enter a recovery key</string>
    <string name="keys_backup_recovery_code_error_decrypt">Backup could not be decrypted with this recovery key: please verify that you entered the correct recovery key.</string>

    <!-- %s will be replaced by an emoji -->
    <string name="keys_backup_restore_success_title">Backup Restored %s !</string>
    <plurals name="keys_backup_restore_success_description_part1">
        <item quantity="one">Restored a backup with %d key.</item>
        <item quantity="other">Restored a backup with %d keys.</item>
    </plurals>
    <plurals name="keys_backup_restore_success_description_part2">
        <item quantity="one">%d new key has been added to this session.</item>
        <item quantity="other">%d new keys have been added to this session.</item>
    </plurals>

    <string name="keys_backup_get_version_error">Failed to get latest restore keys version (%s).</string>
    <string name="keys_backup_no_keysbackup_sdk_error">Session crypto is not activated</string>


    <string name="keys_backup_settings_restore_backup_button">Restore from Backup</string>
    <string name="keys_backup_settings_delete_backup_button">Delete Backup</string>

    <string name="keys_backup_settings_status_ok">Key Backup has been correctly set up for this session.</string>
    <string name="keys_backup_settings_status_ko">Key Backup is not active on this session.</string>
    <string name="keys_backup_settings_status_not_setup">Your keys are not being backed up from this session.</string>

    <string name="keys_backup_settings_signature_from_unknown_device">Backup has a signature from unknown session with ID %s.</string>
    <string name="keys_backup_settings_valid_signature_from_this_device">Backup has a valid signature from this session.</string>
    <string name="keys_backup_settings_valid_signature_from_verified_device">Backup has a valid signature from verified session %s.</string>
    <string name="keys_backup_settings_valid_signature_from_unverified_device">Backup has a valid signature from unverified session %s</string>
    <string name="keys_backup_settings_invalid_signature_from_verified_device">Backup has a invalid signature from verified session %s</string>
    <string name="keys_backup_settings_invalid_signature_from_unverified_device">Backup has a invalid signature from unverified session %s</string>
    <string name="keys_backup_get_trust_error">Failed to get trust info for backup (%s).</string>

    <!-- renamed key keys_backup_settings_verify_device_now -->
    <string name="keys_backup_settings_untrusted_backup">To use Key Backup on this session, restore with your passphrase or recovery key now.</string>
    <string name="keys_backup_settings_deleting_backup">Deleting backup…</string>
    <string name="keys_backup_settings_delete_backup_error">Failed to delete backup (%s)</string>

    <string name="keys_backup_settings_checking_backup_state">Checking backup state</string>
    <string name="keys_backup_settings_delete_confirm_title">Delete Backup</string>
    <string name="keys_backup_settings_delete_confirm_message">Delete your backed up encryption keys from the server? You will no longer be able to use your recovery key to read encrypted message history.</string>

    <string name="new_recovery_method_popup_title">New Key Backup</string>
    <string name="new_recovery_method_popup_description">A new secure message key backup has been detected.\n\nIf you didn’t set the new recovery method, an attacker may be trying to access your account. Change your account password and set a new recovery method immediately in Settings.</string>
    <string name="new_recovery_method_popup_was_me">It was me</string>

    <!-- Keys backup banner -->
    <string name="keys_backup_banner_setup_line1">Never lose encrypted messages</string>
    <string name="keys_backup_banner_setup_line2">Start using Key Backup</string>

    <string name="secure_backup_banner_setup_line1">Secure Backup</string>
    <string name="secure_backup_banner_setup_line2">Safeguard against losing access to encrypted messages &amp; data</string>

    <string name="keys_backup_banner_recover_line1">Never lose encrypted messages</string>
    <string name="keys_backup_banner_recover_line2">Use Key Backup</string>

    <string name="keys_backup_banner_update_line1">New secure message keys</string>
    <string name="keys_backup_banner_update_line2">Manage in Key Backup</string>

    <string name="keys_backup_banner_in_progress">Backing up your keys. This may take several minutes…</string>


    <string name="secure_backup_setup">Set Up Secure Backup</string>

    <!-- Keys backup info -->
    <string name="keys_backup_info_keys_all_backup_up">All keys backed up</string>
    <plurals name="keys_backup_info_keys_backing_up">
        <item quantity="one">Backing up %d key…</item>
        <item quantity="other">Backing up %d keys…</item>
    </plurals>

    <string name="keys_backup_info_title_version">Version</string>
    <string name="keys_backup_info_title_algorithm">Algorithm</string>
    <string name="keys_backup_info_title_signature">Signature</string>

    <string name="autodiscover_invalid_response">Invalid homeserver discovery response</string>
    <string name="autodiscover_well_known_autofill_dialog_title">"Autocomplete Server Options</string>
    <string name="autodiscover_well_known_autofill_dialog_message">Element detected a custom server configuration for your userId domain \"%1$s\":\n%2$s</string>
    <string name="autodiscover_well_known_autofill_confirm">Use Config</string>

    <string name="invalid_or_expired_credentials">You have been logged out due to invalid or expired credentials.</string>

    <string name="sas_verify_title">Verify by comparing a short text string.</string>
    <string name="sas_security_advise">For maximum security, we recommend you do this in person or use another trusted means of communication.</string>
    <string name="sas_verify_start_button_title">Begin Verifying</string>
    <string name="sas_incoming_request_title">Incoming Verification Request</string>
    <string name="sas_incoming_request_description">Verify this session to mark it as trusted. Trusting sessions of partners gives you extra peace of mind when using end-to-end encrypted messages."</string>
    <string name="sas_incoming_request_description_2">Verifying this session will mark it as trusted, and also mark your session as trusted to the partner."</string>

    <string name="sas_emoji_description">Verify this session by confirming the following emoji appear on the screen of the partner"</string>
    <string name="sas_decimal_description">Verify this session by confirming the following numbers appear on the screen of the partner"</string>

    <string name="sas_incoming_verification_request_dialog">You received an incoming verification request.</string>
    <string name="sas_view_request_action">View request</string>
    <string name="sas_waiting_for_partner">Waiting for partner to confirm…</string>

    <string name="sas_verified">Verified!</string>
    <string name="sas_verified_successful">You\'ve successfully verified this session.</string>
    <string name="sas_verified_successful_description">Secure messages with this user are end-to-end encrypted and not able to be read by third parties.</string>
    <string name="sas_got_it">Got it</string>

    <string name="sas_verifying_keys">Nothing appearing? Not all clients supports interactive verification yet. Use legacy verification.</string>
    <string name="sas_legacy_verification_button_title">Use legacy verification.</string>

    <string name="sas_verification_request_notification_channel_title">Key Verification</string>
    <string name="sas_cancelled_dialog_title">Request Cancelled</string>
    <string name="sas_cancelled_by_other">The other party cancelled the verification.\n%s</string>
    <string name="sas_cancelled_by_me">The verification is canceled.\nReason: %s</string>

    <string name="sas_verification_request_notification_channel">Interactive Session Verification</string>
    <string name="sas_incoming_request_notif_title">Verification Request</string>
    <string name="sas_incoming_request_notif_content">%s wants to verify your session</string>

    <!-- SAS Errors -->
    <string name="sas_error_m_user">The user cancelled the verification</string>
    <string name="sas_error_m_timeout">The verification process timed out</string>
    <string name="sas_error_m_unknown_transaction">The session does not know about that transaction</string>
    <string name="sas_error_m_unknown_method">The session can’t agree on a key agreement, hash, MAC, or SAS method</string>
    <string name="sas_error_m_mismatched_commitment">The hash commitment did not match</string>
    <string name="sas_error_m_mismatched_sas">The SAS did not match</string>
    <string name="sas_error_m_unexpected_message">The session received an unexpected message</string>
    <string name="sas_error_m_invalid_message">An invalid message was received</string>
    <string name="sas_error_m_key_mismatch">Key mismatch</string>
    <string name="sas_error_m_user_error">User mismatch</string>
    <string name="sas_error_unknown">Unknown Error</string>

    <!-- Identity server -->
    <string name="identity_server_not_defined">You are not using any Identity Server</string>
    <string name="identity_server_not_defined_for_password_reset">No identity server is configured, it is required to reset your password.</string>

    <string name="error_user_already_logged_in">It looks like you’re trying to connect to another homeserver. Do you want to sign out?</string>

    <string name="edit">Edit</string>
    <string name="reply">Reply</string>

    <string name="global_retry">"Retry"</string>
    <string name="room_list_empty">"Join a room to start using the app."</string>
    <string name="send_you_invite">"Sent you an invitation"</string>
    <string name="invited_by">Invited by %s</string>

    <string name="room_list_catchup_empty_title">You’re all caught up!</string>
    <string name="room_list_catchup_empty_body">You have no more unread messages</string>
    <string name="room_list_catchup_welcome_title">Welcome home!</string>
    <string name="room_list_catchup_welcome_body">Catch up on unread messages here</string>
    <string name="room_list_people_empty_title">Conversations</string>
    <string name="room_list_people_empty_body">Your direct message conversations will be displayed here. Tap the + bottom right to start some.</string>
    <string name="room_list_rooms_empty_title">Rooms</string>
    <string name="room_list_rooms_empty_body">Your rooms will be displayed here. Tap the + bottom right to find existing ones or start some of your own.</string>

    <string name="title_activity_emoji_reaction_picker">Reactions</string>
    <string name="reactions_agree">Agree</string>
    <string name="reactions_like">Like</string>
    <string name="message_add_reaction">Add Reaction</string>
    <string name="message_view_reaction">View Reactions</string>
    <string name="reactions">Reactions</string>

    <string name="event_redacted">Message deleted</string>
    <string name="settings_show_redacted">Show removed messages</string>
    <string name="settings_show_redacted_summary">Show a placeholder for removed messages</string>
    <string name="event_redacted_by_user_reason">Event deleted by user</string>
    <string name="event_redacted_by_admin_reason">Event moderated by room admin</string>
    <string name="last_edited_info_message">Last edited by %1$s on %2$s</string>


    <string name="malformed_message">Malformed event, cannot display</string>
    <string name="create_new_room">Create New Room</string>
    <string name="error_no_network">No network. Please check your Internet connection.</string>
    <string name="action_change">"Change"</string>
    <string name="change_room_directory_network">"Change network"</string>
    <string name="please_wait">"Please wait…"</string>
    <string name="group_all_communities">"All Communities"</string>

    <string name="room_preview_no_preview">"This room can't be previewed"</string>
    <string name="room_preview_world_readable_room_not_supported_yet">"The preview of world-readable room is not supported yet in Element"</string>
    <string name="room_preview_not_found">This room is not accessible at this time.\nTry again later, or ask a room admin to check if you have access.</string>
    <string name="room_preview_no_preview_join">"This room can't be previewed. Do you want to join it?"</string>
    <string name="fab_menu_create_room">"Rooms"</string>
    <string name="fab_menu_create_chat">"Direct Messages"</string>

    <!-- Create room screen -->
    <string name="create_room_title">"New Room"</string>
    <string name="create_room_action_create">"CREATE"</string>
    <string name="create_room_name_section">"Room name"</string>
    <string name="create_room_name_hint">"Name"</string>
    <string name="create_room_topic_section">"Room topic (optional)"</string>
    <string name="create_room_topic_hint">"Topic"</string>
    <string name="create_room_settings_section">"Room settings"</string>
    <string name="create_room_public_title">"Public"</string>
    <string name="create_room_public_description">"Anyone will be able to join this room"</string>
    <string name="create_room_directory_title">"Room Directory"</string>
    <string name="create_room_directory_description">"Publish this room in the room directory"</string>
    <string name="create_room_federation_error">"The room has been created, but some invitations have not been sent for the following reason:\n\n%s"</string>

    <string name="keys_backup_unable_to_get_trust_info">"An error occurred getting trust info"</string>
    <string name="keys_backup_unable_to_get_keys_backup_data">"An error occurred getting keys backup data"</string>

    <string name="import_e2e_keys_from_file">"Import e2e keys from file \"%1$s\"."</string>

    <string name="settings_sdk_version">Matrix SDK Version</string>
    <string name="settings_other_third_party_notices">Other third party notices</string>
    <string name="navigate_to_room_when_already_in_the_room">You are already viewing this room!</string>

    <string name="quick_reactions">Quick Reactions</string>

    <!-- Settings -->
    <string name="settings_general_title">General</string>
    <string name="settings_preferences">Preferences</string>
    <string name="settings_security_and_privacy">Security &amp; Privacy</string>
    <string name="settings_expert">Expert</string>
    <string name="settings_push_rules">Push Rules</string>
    <string name="settings_push_rules_no_rules">No push rules defined</string>
    <string name="settings_push_gateway_no_pushers">No registered push gateways</string>

    <string name="push_gateway_item_app_id">app_id:</string>
    <string name="push_gateway_item_push_key">push_key:</string>
    <string name="push_gateway_item_app_display_name">app_display_name:</string>
    <string name="push_gateway_item_device_name">session_name:</string>
    <string name="push_gateway_item_url">Url:</string>
    <string name="push_gateway_item_format">Format:</string>

    <string name="preference_voice_and_video">Voice &amp; Video</string>
    <string name="preference_root_help_about">Help &amp; About</string>


    <string name="settings_troubleshoot_test_token_registration_quick_fix">Register token</string>

    <string name="send_suggestion">Make a suggestion</string>
    <string name="send_suggestion_content">Please write your suggestion below.</string>
    <string name="send_suggestion_report_placeholder">Describe your suggestion here</string>
    <string name="send_suggestion_sent">Thanks, the suggestion has been successfully sent</string>
    <string name="send_suggestion_failed">The suggestion failed to be sent (%s)</string>

    <string name="settings_labs_show_hidden_events_in_timeline">Show hidden events in timeline</string>
    <string name="settings_labs_show_complete_history_in_encrypted_room">"Show complete history in encrypted rooms"</string>

    <string name="bottom_action_people_x">Direct Messages</string>

    <string name="send_file_step_idle">Waiting…</string>
    <string name="send_file_step_encrypting_thumbnail">Encrypting thumbnail…</string>
    <string name="send_file_step_sending_thumbnail">Sending thumbnail (%1$s / %2$s)</string>
    <string name="send_file_step_encrypting_file">Encrypting file…</string>
    <string name="send_file_step_sending_file">Sending file (%1$s / %2$s)</string>

    <string name="downloading_file">Downloading file %1$s…</string>
    <string name="downloaded_file">File %1$s has been downloaded!</string>

    <string name="edited_suffix">"(edited)"</string>

    <string name="message_edits">Message Edits</string>
    <string name="no_message_edits_found">No edits found</string>

    <!-- Room filtering -->
    <string name="room_filtering_filter_hint">Filter conversations…</string>
    <string name="room_filtering_footer_title">Can’t find what you’re looking for?</string>
    <string name="room_filtering_footer_create_new_room">Create a new room</string>
    <string name="room_filtering_footer_create_new_direct_message">Send a new direct message</string>
    <string name="room_filtering_footer_open_room_directory">View the room directory</string>

    <string name="room_directory_search_hint">Name or ID (#example:matrix.org)</string>
    <string name="user_directory_search_hint">Search by name or ID</string>

    <string name="labs_swipe_to_reply_in_timeline">Enable swipe to reply in timeline</string>
    <string name="labs_show_unread_notifications_as_tab">Add a dedicated tab for unread notifications on main screen.</string>

    <string name="link_copied_to_clipboard">Link copied to clipboard</string>

    <string name="add_by_matrix_id">Add by matrix ID</string>
    <string name="add_by_qr_code">Add by QR code</string>
    <string name="qr_code">QR code</string>
    <string name="creating_direct_room">"Creating room…"</string>
    <string name="direct_room_no_known_users">"No result found, use Add by matrix ID to search on server."</string>
    <string name="direct_room_start_search">"Start typing to get results"</string>
    <string name="direct_room_filter_hint">"Filter by username or ID…"</string>
    <string name="direct_room_user_list_recent_title">Recent</string>
    <string name="direct_room_user_list_known_title">Known Users</string>
    <string name="direct_room_user_list_contacts_title">Contacts</string>
    <string name="direct_room_user_list_suggestions_title">Suggestions</string>

    <string name="joining_room">"Joining room…"</string>

    <string name="message_view_edit_history">View Edit History</string>

    <!-- Terms -->
    <string name="terms_of_service">Terms of Service</string>
    <string name="review_terms">Review Terms</string>
    <string name="terms_description_for_identity_server">Be discoverable by others</string>
    <string name="terms_description_for_integration_manager">Use Bots, bridges, widgets and sticker packs</string>

    <string name="read_at">Read at</string>


    <string name="identity_server">Identity server</string>
    <string name="disconnect_identity_server">Disconnect identity server</string>
    <string name="add_identity_server">Configure identity server</string>
    <string name="change_identity_server">Change identity server</string>
    <string name="settings_discovery_identity_server_info">You are currently using %1$s to discover and be discoverable by existing contacts you know.</string>
    <string name="settings_discovery_identity_server_info_none">You are not currently using an identity server. To discover and be discoverable by existing contacts you know, configure one below.</string>
    <string name="settings_discovery_emails_title">Discoverable email addresses</string>
    <string name="settings_discovery_no_mails">Discovery options will appear once you have added an email.</string>
    <string name="settings_discovery_no_msisdn">Discovery options will appear once you have added a phone number.</string>
    <string name="settings_discovery_disconnect_identity_server_info">Disconnecting from your identity server will mean you won’t be discoverable by other users and you won’t be able to invite others by email or phone.</string>
    <string name="settings_discovery_msisdn_title">Discoverable phone numbers</string>
    <string name="settings_discovery_confirm_mail">We sent you a confirm email to %s, check your email and click on the confirmation link</string>
    <string name="settings_discovery_confirm_mail_not_clicked">We sent you a confirm email to %s, please first check your email and click on the confirmation link</string>
    <string name="settings_discovery_mail_pending">Pending</string>
    <string name="settings_discovery_consent_title">Send emails and phone numbers</string>
    <string name="settings_discovery_consent_notice_on">You have given your consent to send emails and phone numbers to this identity server to discover other users from your contacts.</string>
    <string name="settings_discovery_consent_notice_off">You have not given your consent to send emails and phone numbers to this identity server to discover other users from your contacts.</string>
    <string name="settings_discovery_consent_action_revoke">Revoke my consent</string>
    <string name="settings_discovery_consent_action_give_consent">Give consent</string>

    <string name="identity_server_consent_dialog_title">Send emails and phone numbers</string>
    <string name="identity_server_consent_dialog_content">In order to discover existing contacts you know, do you accept to send your contact data (phone numbers and/or emails) to the configured Identity Server (%1$s)?\n\nFor more privacy, the sent data will be hashed before being sent.</string>

    <string name="settings_discovery_enter_identity_server">Enter an identity server URL</string>
    <string name="settings_discovery_bad_identity_server">Could not connect to identity server</string>
    <string name="settings_discovery_please_enter_server">Please enter the identity server url</string>
    <string name="settings_discovery_no_terms_title">Identity server has no terms of services</string>
    <string name="settings_discovery_no_terms">The identity server you have chosen does not have any terms of services. Only continue if you trust the owner of the service</string>
    <string name="settings_text_message_sent">A text message has been sent to %s. Please enter the verification code it contains.</string>
    <string name="settings_text_message_sent_hint">Code</string>
    <string name="settings_text_message_sent_wrong_code">The verification code is not correct.</string>

    <string name="settings_discovery_disconnect_with_bound_pid">You are currently sharing email addresses or phone numbers on the identity server %1$s. You will need to reconnect to %2$s to stop sharing them.</string>
    <string name="settings_agree_to_terms">Agree to the identity server (%s) Terms of Service to allow yourself to be discoverable by email address or phone number.</string>

    <string name="labs_allow_extended_logging">Enable verbose logs.</string>
    <string name="labs_allow_extended_logging_summary">Verbose logs will help developers by providing more logs when you send a RageShake. Even when enabled, the application does not log message contents or any other private data.</string>


    <string name="error_terms_not_accepted">Please retry once you have accepted the terms and conditions of your homeserver.</string>

    <string name="error_network_timeout">Looks like the server is taking too long to respond, this can be caused by either poor connectivity or an error with the server. Please try again in a while.</string>

    <string name="send_attachment">Send attachment</string>

    <string name="a11y_open_drawer">Open the navigation drawer</string>
    <string name="a11y_create_menu_open">Open the create room menu</string>
    <string name="a11y_create_menu_close">Close the create room menu…</string>
    <string name="a11y_create_direct_message">Create a new direct conversation</string>
    <string name="a11y_create_direct_message_by_mxid">Create a new direct conversation by Matrix ID</string>
    <string name="a11y_create_direct_message_by_qr_code">Create a new direct conversation by scanning a QR code</string>
    <string name="a11y_create_room">Create a new room</string>
    <string name="a11y_close_keys_backup_banner">Close keys backup banner</string>
    <string name="a11y_show_password">Show password</string>
    <string name="a11y_hide_password">Hide password</string>
    <string name="a11y_jump_to_bottom">Jump to bottom</string>

    <!-- Read receipts list a11y -->
    <plurals name="two_and_some_others_read">
        <item quantity="one">%1$s, %2$s and %3$d other read</item>
        <item quantity="other">%1$s, %2$s and %3$d others read</item>
    </plurals>
    <string name="three_users_read">%1$s, %2$s and %3$s read</string>
    <string name="two_users_read">%1$s and %2$s read</string>
    <string name="one_user_read">%s read</string>
    <plurals name="fallback_users_read">
        <item quantity="one">%d user read</item>
        <item quantity="other">%d users read</item>
    </plurals>

    <string name="error_file_too_big">"The file '%1$s' (%2$s) is too large to upload. The limit is %3$s."</string>

    <string name="error_attachment">"An error occurred while retrieving the attachment."</string>
    <string name="attachment_type_dialog_title">"Add image from"</string>
    <string name="attachment_type_file">"File"</string>
    <string name="attachment_type_contact">"Contact"</string>
    <string name="attachment_type_camera">"Camera"</string>
    <string name="attachment_type_audio">"Audio"</string>
    <string name="attachment_type_gallery">"Gallery"</string>
    <string name="attachment_type_sticker">"Sticker"</string>
    <string name="rotate_and_crop_screen_title">Rotate and crop</string>
    <string name="error_handling_incoming_share">Couldn\'t handle share data</string>

    <string name="attachment_viewer_item_x_of_y">%1$d of %2$d</string>

    <string name="uploads_media_title">MEDIA</string>
    <string name="uploads_media_no_result">There are no media in this room</string>
    <string name="uploads_files_title">FILES</string>
    <!-- First parameter is a username and second is a date Example: "Matthew at 12:00 on 01/01/01" -->
    <string name="uploads_files_subtitle">%1$s at %2$s</string>
    <string name="uploads_files_no_result">There are no files in this room</string>

    <string name="report_content_spam">"It's spam"</string>
    <string name="report_content_inappropriate">"It's inappropriate"</string>
    <string name="report_content_custom">"Custom report…"</string>
    <string name="report_content_custom_title">"Report this content"</string>
    <string name="report_content_custom_hint">"Reason for reporting this content"</string>
    <string name="report_content_custom_submit">"REPORT"</string>
    <string name="block_user">"IGNORE USER"</string>

    <string name="content_reported_title">"Content reported"</string>
    <string name="content_reported_content">"This content was reported.\n\nIf you don't want to see any more content from this user, you can ignore them to hide their messages."</string>
    <string name="content_reported_as_spam_title">"Reported as spam"</string>
    <string name="content_reported_as_spam_content">"This content was reported as spam.\n\nIf you don't want to see any more content from this user, you can ignore them to hide their messages."</string>
    <string name="content_reported_as_inappropriate_title">"Reported as inappropriate"</string>
    <string name="content_reported_as_inappropriate_content">"This content was reported as inappropriate.\n\nIf you don't want to see any more content from this user, you can ignore them to hide their messages."</string>

    <string name="permissions_rationale_msg_keys_backup_export">Element needs permission to save your E2E keys on disk.\n\nPlease allow access on the next pop-up to be able to export your keys manually.</string>

    <string name="no_network_indicator">There is no network connection right now</string>

    <string name="message_ignore_user">Ignore user</string>

    <string name="room_list_quick_actions_notifications_all_noisy">"All messages (noisy)"</string>
    <string name="room_list_quick_actions_notifications_all">"All messages"</string>
    <string name="room_list_quick_actions_notifications_mentions">"Mentions only"</string>
    <string name="room_list_quick_actions_notifications_mute">"Mute"</string>
    <string name="room_list_quick_actions_settings">"Settings"</string>
    <string name="room_list_quick_actions_favorite_add">"Add to favorites"</string>
    <string name="room_list_quick_actions_favorite_remove">"Remove from favorites"</string>
    <string name="room_list_quick_actions_low_priority_add">"Add to low priority"</string>
    <string name="room_list_quick_actions_low_priority_remove">"Remove from low priority"</string>
    <string name="room_list_quick_actions_leave">"Leave the room"</string>
    <string name="notice_member_no_changes">"%1$s made no changes"</string>
    <string name="notice_member_no_changes_by_you">"You made no changes"</string>
    <string name="command_description_spoiler">Sends the given message as a spoiler</string>
    <string name="spoiler">Spoiler</string>
    <string name="reaction_search_type_hint">Type keywords to find a reaction.</string>

    <string name="no_ignored_users">You are not ignoring any users</string>

    <string name="help_long_click_on_room_for_more_options">Long click on a room to see more options</string>


    <string name="room_join_rules_public">%1$s made the room public to whoever knows the link.</string>
    <string name="room_join_rules_public_by_you">You made the room public to whoever knows the link.</string>
    <string name="room_join_rules_invite">%1$s made the room invite only.</string>
    <string name="room_join_rules_invite_by_you">You made the room invite only.</string>
    <string name="direct_room_join_rules_invite">%1$s made this invite only.</string>
    <string name="direct_room_join_rules_invite_by_you">You made this invite only.</string>
    <string name="timeline_unread_messages">Unread messages</string>

    <string name="login_splash_title">It\'s your conversation. Own it.</string>
    <string name="login_splash_text1">Chat with people directly or in groups</string>
    <string name="login_splash_text2">Keep conversations private with encryption</string>
    <string name="login_splash_text3">Extend &amp; customise your experience</string>
    <string name="login_splash_submit">Get started</string>

    <string name="login_server_title">Select a server</string>
    <string name="login_server_text">Just like email, accounts have one home, although you can talk to anyone</string>
    <string name="login_server_matrix_org_text">Join millions free on the largest public server</string>
    <string name="login_server_modular_text">Premium hosting for organisations</string>
    <string name="login_server_modular_learn_more">Learn more</string>
    <string name="login_server_other_title">Other</string>
    <string name="login_server_other_text">Custom &amp; advanced settings</string>


    <string name="login_social_continue">Or</string>
    <string name="login_social_continue_with">Continue with %s</string>
    <string name="login_social_signup_with">Sign up with %s</string>
    <string name="login_social_signin_with">Sign in with %s</string>
    <string name="login_social_sso">single sign-on</string>

    <string name="login_continue">Continue</string>
    <!-- Replaced string is the homeserver url -->
    <string name="login_connect_to">Connect to %1$s</string>
    <string name="login_connect_to_modular">Connect to Element Matrix Services</string>
    <string name="login_connect_to_a_custom_server">Connect to a custom server</string>
    <!-- Replaced string is the homeserver url -->
    <string name="login_signin_to">Sign in to %1$s</string>
    <string name="login_signup">Sign Up</string>
    <string name="login_signin">Sign In</string>
    <string name="login_signin_sso">Continue with SSO</string>
    <string name="login_clear_homeserver_history">Clear history</string>

    <string name="login_server_url_form_modular_hint">Element Matrix Services Address</string>
    <string name="login_server_url_form_other_hint">Address</string>
    <string name="login_server_url_form_modular_text">Premium hosting for organisations</string>
    <string name="login_server_url_form_modular_notice">Enter the address of the Modular Element or Server you want to use</string>
    <string name="login_server_url_form_other_notice">Enter the address of a server or a Element you want to connect to</string>
    <string name="login_server_url_form_common_notice">Enter the address of the server you want to use</string>

    <string name="login_sso_error_message">An error occurred when loading the page: %1$s (%2$d)</string>
    <string name="login_mode_not_supported">The application is not able to signin to this homeserver. The homeserver supports the following signin type(s): %1$s.\n\nDo you want to signin using a web client?</string>
    <string name="login_registration_disabled">Sorry, this server isn’t accepting new accounts.</string>
    <string name="login_registration_not_supported">The application is not able to create an account on this homeserver.\n\nDo you want to signup using a web client?</string>

    <string name="login_login_with_email_error">This email is not associated to any account.</string>

    <!-- Replaced string is the homeserver url -->
    <string name="login_reset_password_on">Reset password on %1$s</string>
    <string name="login_reset_password_notice">A verification email will be sent to your inbox to confirm setting your new password.</string>
    <string name="login_reset_password_submit">Next</string>
    <string name="login_reset_password_email_hint">Email</string>
    <string name="login_reset_password_password_hint">New password</string>

    <string name="login_reset_password_warning_title">Warning!</string>
    <string name="login_reset_password_warning_content">Changing your password will reset any end-to-end encryption keys on all of your sessions, making encrypted chat history unreadable. Set up Key Backup or export your room keys from another session before resetting your password.</string>
    <string name="login_reset_password_warning_submit">Continue</string>

    <string name="login_reset_password_error_not_found">This email is not linked to any account</string>

    <string name="login_reset_password_mail_confirmation_title">Check your inbox</string>
    <!-- Replaced string is an email -->
    <string name="login_reset_password_mail_confirmation_notice">A verification email was sent to %1$s.</string>
    <string name="login_reset_password_mail_confirmation_notice_2">Tap on the link to confirm your new password. Once you\'ve followed the link it contains, click below.</string>
    <string name="login_reset_password_mail_confirmation_submit">I have verified my email address</string>

    <string name="login_reset_password_success_title">Success!</string>
    <string name="login_reset_password_success_notice">Your password has been reset.</string>
    <string name="login_reset_password_success_notice_2">You have been logged out of all sessions and will no longer receive push notifications. To re-enable notifications, sign in again on each device.</string>
    <string name="login_reset_password_success_submit">Back to Sign In</string>

    <string name="login_reset_password_cancel_confirmation_title">Warning</string>
    <string name="login_reset_password_cancel_confirmation_content">Your password is not yet changed.\n\nStop the password change process?</string>

    <string name="login_set_email_title">Set email address</string>
    <string name="login_set_email_notice">Set an email to recover your account. Later, you can optionally allow people you know to discover you by your email.</string>
    <string name="login_set_email_mandatory_hint">Email</string>
    <string name="login_set_email_optional_hint">Email (optional)</string>
    <string name="login_set_email_submit">Next</string>

    <string name="login_set_msisdn_title">Set phone number</string>
    <string name="login_set_msisdn_notice">Set a phone number to optionally allow people you know to discover you.</string>
    <string name="login_set_msisdn_notice2">Please use the international format.</string>
    <string name="login_set_msisdn_mandatory_hint">Phone number</string>
    <string name="login_set_msisdn_optional_hint">Phone number (optional)</string>
    <string name="login_set_msisdn_submit">Next</string>

    <string name="login_msisdn_confirm_title">Confirm phone number</string>
    <!-- Template will be replaced by a phone number -->
    <string name="login_msisdn_confirm_notice">We just sent a code to %1$s. Enter it below to verify it’s you.</string>
    <string name="login_msisdn_confirm_hint">Enter code</string>
    <string name="login_msisdn_confirm_send_again">Send again</string>
    <string name="login_msisdn_confirm_submit">Next</string>

    <string name="login_msisdn_notice">"Please use the international format (phone number must start with '+')"</string>
    <string name="login_msisdn_error_not_international">"International phone numbers must start with '+'"</string>
    <string name="login_msisdn_error_other">"Phone number seems invalid. Please check it"</string>

    <!-- Replaced string is the homeserver url -->
    <string name="login_signup_to">Sign up to %1$s</string>
    <string name="login_signin_username_hint">Username or email</string>
    <string name="login_signup_username_hint">Username</string>
    <string name="login_signup_password_hint">Password</string>
    <string name="login_signup_submit">Next</string>
    <string name="login_signup_error_user_in_use">That username is taken</string>
    <string name="login_signup_cancel_confirmation_title">Warning</string>
    <string name="login_signup_cancel_confirmation_content">Your account is not created yet.\n\nStop the registration process?</string>

    <string name="login_a11y_choose_matrix_org">Select matrix.org</string>
    <string name="login_a11y_choose_modular">Select Element Matrix Services</string>
    <string name="login_a11y_choose_other">Select a custom homeserver</string>
    <string name="login_a11y_captcha_container">Please perform the captcha challenge</string>
    <string name="login_terms_title">Accept terms to continue</string>

    <string name="login_wait_for_email_title">Please check your email</string>
    <string name="login_wait_for_email_notice">We just sent an email to %1$s.\nPlease click on the link it contains to continue the account creation.</string>
    <string name="login_validation_code_is_not_correct">The entered code is not correct. Please check.</string>
    <string name="login_error_outdated_homeserver_title">Outdated homeserver</string>
    <string name="login_error_outdated_homeserver_content">This homeserver is running too old a version to connect to. Ask your homeserver admin to upgrade.</string>
    <string name="login_error_outdated_homeserver_warning_content">This homeserver is running an old version. Ask your homeserver admin to upgrade. You can continue, but some features may not work correctly.</string>

    <plurals name="login_error_limit_exceeded_retry_after">
        <item quantity="one">Too many requests have been sent. You can retry in %1$d second…</item>
        <item quantity="other">Too many requests have been sent. You can retry in %1$d seconds…</item>
    </plurals>

    <string name="login_connect_using_matrix_id_notice">Alternatively, if you already have an account and you know your Matrix identifier and your password, you can use this method:</string>
    <string name="login_connect_using_matrix_id_submit">Sign in with Matrix ID</string>
    <string name="login_signin_matrix_id_title">Sign in with Matrix ID</string>
    <string name="login_signin_matrix_id_notice">If you set up an account on a homeserver, use your Matrix ID (e.g. @user:domain.com) and password below.</string>
    <string name="login_signin_matrix_id_hint">Matrix ID</string>
    <string name="login_signin_matrix_id_password_notice">If you don’t know your password, go back to reset it.</string>
    <string name="login_signin_matrix_id_error_invalid_matrix_id">This is not a valid user identifier. Expected format: \'@user:homeserver.org\'</string>
    <string name="autodiscover_well_known_error">Unable to find a valid homeserver. Please check your identifier</string>

    <string name="seen_by">Seen by</string>

    <string name="signed_out_title">You’re signed out</string>
    <string name="signed_out_notice">It can be due to various reasons:\n\n• You’ve changed your password on another session.\n\n• You have deleted this session from another session.\n\n• The administrator of your server has invalidated your access for security reason.</string>
    <string name="signed_out_submit">Sign in again</string>

    <string name="soft_logout_title">You’re signed out</string>
    <string name="soft_logout_signin_title">Sign in</string>
    <!-- Replacement: homeserver url, user display name and userId -->
    <string name="soft_logout_signin_notice">Your homeserver (%1$s) admin has signed you out of your account %2$s (%3$s).</string>
    <string name="soft_logout_signin_e2e_warning_notice">Sign in to recover encryption keys stored exclusively on this device. You need them to read all of your secure messages on any device.</string>
    <string name="soft_logout_signin_submit">Sign in</string>
    <string name="soft_logout_signin_password_hint">Password</string>
    <string name="soft_logout_clear_data_title">Clear personal data</string>
    <string name="soft_logout_clear_data_notice">Warning: Your personal data (including encryption keys) is still stored on this device.\n\nClear it if you’re finished using this device, or want to sign in to another account.</string>
    <string name="soft_logout_clear_data_submit">Clear all data</string>

    <string name="soft_logout_clear_data_dialog_title">Clear data</string>
    <string name="soft_logout_clear_data_dialog_content">Clear all data currently stored on this device?\nSign in again to access your account data and messages.</string>
    <string name="soft_logout_clear_data_dialog_e2e_warning_content">You’ll lose access to secure messages unless you sign in to recover your encryption keys.</string>
    <string name="soft_logout_clear_data_dialog_submit">Clear data</string>
    <string name="soft_logout_sso_not_same_user_error">The current session is for user %1$s and you provide credentials for user %2$s. This is not supported by Element.\nPlease first clear data, then sign in again on another account.</string>

    <string name="permalink_malformed">Your matrix.to link was malformed</string>
    <string name="bug_report_error_too_short">The description is too short</string>

    <string name="notification_initial_sync">Initial Sync…</string>

    <string name="settings_show_devices_list">See all my sessions</string>
    <string name="settings_advanced_settings">Advanced settings</string>
    <string name="settings_developer_mode">Developer mode</string>
    <string name="settings_developer_mode_summary">The developer mode activates hidden features and may also make the application less stable. For developers only!</string>
    <string name="settings_rageshake">Rageshake</string>
    <string name="settings_rageshake_detection_threshold">Detection threshold</string>
    <string name="settings_rageshake_detection_threshold_summary">Shake your phone to test the detection threshold</string>
    <string name="rageshake_detected">Shake detected!</string>
    <string name="settings">Settings</string>
    <string name="devices_current_device">Current session</string>
    <string name="devices_other_devices">Other sessions</string>

    <string name="autocomplete_limited_results">Showing only the first results, type more letters…</string>

    <string name="settings_developer_mode_fail_fast_title">Fail-fast</string>
    <string name="settings_developer_mode_fail_fast_summary">Element may crash more often when an unexpected error occurs</string>

    <string name="command_description_shrug">Prepends ¯\\_(ツ)_/¯ to a plain-text message</string>

    <string name="create_room_encryption_title">"Enable encryption"</string>
    <string name="create_room_encryption_description">"Once enabled, encryption cannot be disabled."</string>

    <string name="show_advanced">Show advanced</string>
    <string name="hide_advanced">Hide advanced</string>

    <string name="create_room_disable_federation_title">Block anyone not part of %s from ever joining this room</string>
    <string name="create_room_disable_federation_description">You might enable this if the room will only be used for collaborating with internal teams on your homeserver. This cannot be changed later.</string>

    <string name="create_room_alias_hint">Room address</string>
    <string name="create_room_alias_already_in_use">This address is already in use</string>
    <string name="create_room_alias_empty">Please provide a room address</string>
    <string name="create_room_alias_invalid">Some characters are not allowed</string>
    <string name="create_room_in_progress">Creating room…</string>

    <string name="login_error_threepid_denied">Your email domain is not authorized to register on this server</string>

    <string name="verification_conclusion_warning">Untrusted sign in</string>
    <string name="verification_sas_match">They match</string>
    <string name="verification_sas_do_not_match">They don\'t match</string>
    <string name="verify_user_sas_emoji_help_text">Verify this user by confirming the following unique emoji appear on their screen, in the same order."</string>
    <string name="verify_user_sas_emoji_security_tip">For ultimate security, use another trusted means of communication or do this in person.</string>
    <string name="verification_green_shield">Look for the green shield to ensure a user is trusted. Trust all users in a room to ensure the room is secure.</string>

    <string name="verification_conclusion_not_secure">Not secure</string>
    <string name="verification_conclusion_compromised">One of the following may be compromised:\n\n   - Your homeserver\n   - The homeserver the user you’re verifying is connected to\n   - Yours, or the other users’ internet connection\n   - Yours, or the other users’ device
    </string>

    <string name="sent_a_video">Video.</string>
    <string name="sent_an_image">Image.</string>
    <string name="sent_an_audio_file">Audio</string>
    <string name="sent_a_file">File</string>
    <string name="send_a_sticker">Sticker</string>
    <string name="sent_a_poll">Poll</string>
    <string name="sent_a_bot_buttons">Bot Buttons</string>
    <string name="sent_a_reaction">Reacted with: %s</string>
    <string name="sent_verification_conclusion">Verification Conclusion</string>

    <string name="verification_request_waiting">Waiting…</string>
    <string name="verification_request_other_cancelled">%s cancelled</string>
    <string name="verification_request_you_cancelled">You cancelled</string>
    <string name="verification_request_other_accepted">%s accepted</string>
    <string name="verification_request_you_accepted">You accepted</string>
    <string name="verification_sent">Verification Sent</string>
    <string name="verification_request">Verification Request</string>
    <string name="verification_verify_device">Verify this session</string>
    <string name="verification_verify_device_manually">Manually verify</string>

    <!-- Sender name of a message when it is send by you, e.g. You: Hello!-->
    <string name="you">You</string>

    <string name="verification_scan_notice">Scan the code with the other user\'s device to securely verify each other</string>
    <string name="verification_scan_their_code">Scan their code</string>
    <string name="verification_scan_emoji_title">Can\'t scan</string>
    <string name="verification_scan_emoji_subtitle">If you\'re not in person, compare emoji instead</string>

    <string name="verification_no_scan_emoji_title">Verify by comparing emojis</string>

    <string name="verify_by_emoji_title">Verify by Emoji</string>
    <string name="verify_by_emoji_description">If you can’t scan the code above, verify by comparing a short, unique selection of emoji.</string>

    <string name="a13n_qr_code_description">QR code image</string>

    <string name="verification_verify_user">Verify %s</string>
    <string name="verification_verified_user">Verified %s</string>
    <string name="verification_request_waiting_for">Waiting for %s…</string>
    <string name="verification_request_alert_description">For extra security, verify %s by checking a one-time code on both your devices.\n\nFor maximum security, do this in person.</string>
    <string name="room_profile_not_encrypted_subtitle">Messages in this room are not end-to-end encrypted.</string>
    <string name="direct_room_profile_not_encrypted_subtitle">Messages here are not end-to-end encrypted.</string>
    <string name="room_profile_encrypted_subtitle">Messages in this room are end-to-end encrypted.\n\nYour messages are secured with locks and only you and the recipient have the unique keys to unlock them.</string>
    <string name="direct_room_profile_encrypted_subtitle">Messages here are end-to-end encrypted.\n\nYour messages are secured with locks and only you and the recipient have the unique keys to unlock them.</string>
    <string name="room_profile_section_security">Security</string>
    <string name="room_profile_section_security_learn_more">Learn more</string>
    <string name="room_profile_section_more">More</string>
    <string name="room_profile_section_admin">Admin Actions</string>
    <string name="room_profile_section_more_settings">Room settings</string>
    <string name="direct_room_profile_section_more_settings">Settings</string>
    <string name="room_profile_section_more_notifications">Notifications</string>
    <plurals name="room_profile_section_more_member_list">
        <item quantity="one">"One person"</item>
        <item quantity="other">"%1$d people"</item>
    </plurals>
    <string name="room_profile_section_more_uploads">Uploads</string>
    <string name="room_profile_section_more_leave">Leave Room</string>
    <string name="direct_room_profile_section_more_leave">Leave</string>
    <string name="room_profile_leaving_room">"Leaving the room…"</string>

    <string name="room_member_power_level_admins">Admins</string>
    <string name="room_member_power_level_moderators">Moderators</string>
    <string name="room_member_power_level_custom">Custom</string>
    <string name="room_member_power_level_invites">Invites</string>
    <string name="room_member_power_level_users">Users</string>

    <string name="room_member_power_level_admin_in">Admin in %1$s</string>
    <string name="room_member_power_level_moderator_in">Moderator in %1$s</string>
    <string name="room_member_power_level_default_in">Default in %1$s</string>
    <string name="room_member_power_level_custom_in">Custom (%1$d) in %2$s</string>

    <string name="room_member_open_or_create_dm">Direct message</string>
    <string name="room_member_jump_to_read_receipt">Jump to read receipt</string>

    <string name="rendering_event_error_type_of_event_not_handled">"Element does not handle events of type '%1$s'"</string>
    <string name="rendering_event_error_type_of_message_not_handled">"Element does not handle message of type '%1$s'"</string>
    <string name="rendering_event_error_exception">"Element encountered an issue when rendering content of event with id '%1$s'"</string>

    <string name="unignore">Unignore</string>

    <string name="verify_cannot_cross_sign">This session is unable to share this verification with your other sessions.\nThe verification will be saved locally and shared in a future version of the app.</string>

    <string name="room_list_sharing_header_recent_rooms">Recent rooms</string>
    <string name="room_list_sharing_header_other_rooms">Other rooms</string>

    <string name="command_description_rainbow">Sends the given message colored as a rainbow</string>
    <string name="command_description_rainbow_emote">Sends the given emote colored as a rainbow</string>

    <!-- Title for category in the settings which affect what is displayed in the timeline (ex: show read receipts, etc.) -->
    <string name="settings_category_timeline">Timeline</string>

    <!-- Title for category in the settings which affect the behavior of the message editor (ex: enable Markdown, send typing notification, etc.) -->
    <string name="settings_category_composer">Message editor</string>

    <string name="room_settings_enable_encryption">Enable end-to-end encryption…</string>
    <string name="room_settings_enable_encryption_no_permission">You don\'t have permission to enable encryption in this room.</string>
    <string name="room_settings_enable_encryption_warning">Once enabled, encryption cannot be disabled.</string>

    <string name="room_settings_enable_encryption_dialog_title">Enable encryption?</string>
    <string name="room_settings_enable_encryption_dialog_content">Once enabled, encryption for a room cannot be disabled. Messages sent in an encrypted room cannot be seen by the server, only by the participants of the room. Enabling encryption may prevent many bots and bridges from working correctly.</string>
    <string name="room_settings_enable_encryption_dialog_submit">Enable encryption</string>

    <string name="verification_request_notice">To be secure, verify %s by checking a one-time code.</string>
    <string name="verification_request_start_notice">To be secure, do this in person or use another way to communicate.</string>

    <string name="verification_emoji_notice">Compare the unique emoji, ensuring they appear in the same order.</string>
    <string name="verification_code_notice">Compare the code with the one displayed on the other user\'s screen.</string>
    <string name="verification_conclusion_ok_notice">Messages with this user are end-to-end encrypted and can\'t be read by third parties.</string>
    <string name="verification_conclusion_ok_self_notice">Your new session is now verified. It has access to your encrypted messages, and other users will see it as trusted.</string>

    <string name="encryption_information_cross_signing_state">Cross-Signing</string>
    <string name="encryption_information_dg_xsigning_complete">Cross-Signing is enabled\nPrivate Keys on device.</string>
    <string name="encryption_information_dg_xsigning_trusted">Cross-Signing is enabled\nKeys are trusted.\nPrivate keys are not known</string>
    <string name="encryption_information_dg_xsigning_not_trusted">Cross-Signing is enabled.\nKeys are not trusted</string>
    <string name="encryption_information_dg_xsigning_disabled">Cross-Signing is not enabled</string>

    <string name="settings_hs_admin_e2e_disabled">Your server admin has disabled end-to-end encryption by default in private rooms &amp; Direct Messages.</string>
    <string name="settings_active_sessions_list">Active Sessions</string>
    <string name="settings_active_sessions_show_all">Show All Sessions</string>
    <string name="settings_active_sessions_manage">Manage Sessions</string>
    <string name="settings_active_sessions_signout_device">Sign out of this session</string>

    <string name="settings_failed_to_get_crypto_device_info">No cryptographic information available</string>

    <string name="settings_active_sessions_verified_device_desc">This session is trusted for secure messaging because you verified it:</string>
    <string name="settings_active_sessions_unverified_device_desc">Verify this session to mark it as trusted &amp; grant it access to encrypted messages. If you didn’t sign in to this session your account may be compromised:</string>

    <plurals name="settings_active_sessions_count">
        <item quantity="one">%d active session</item>
        <item quantity="other">%d active sessions</item>
    </plurals>

    <string name="crosssigning_verify_this_session">Verify this login</string>
    <string name="crosssigning_other_user_not_trust">Other users may not trust it</string>
    <!-- WARNING: 'Complete' is a verb here, the title means: "let's complete the security of your account", and should not be understood as "full security" -->
    <string name="complete_security">Complete Security</string>

    <string name="verification_open_other_to_verify">Use an existing session to verify this one, granting it access to encrypted messages.</string>


    <string name="verification_profile_verify">Verify</string>
    <string name="verification_profile_verified">Verified</string>
    <string name="verification_profile_warning">Warning</string>

    <string name="room_member_profile_failed_to_get_devices">Failed to get sessions</string>
    <string name="room_member_profile_sessions_section_title">Sessions</string>
    <string name="trusted">Trusted</string>
    <string name="not_trusted">Not Trusted</string>

    <string name="verification_profile_device_verified_because">This session is trusted for secure messaging because %1$s (%2$s) verified it:</string>
    <string name="verification_profile_device_new_signing">%1$s (%2$s) signed in using a new session:</string>
    <string name="verification_profile_device_untrust_info">Until this user trusts this session, messages sent to and from it are labelled with warnings. Alternatively, you can manually verify it.</string>


    <string name="initialize_cross_signing">Initialize CrossSigning</string>
    <string name="reset_cross_signing">Reset Keys</string>

    <string name="a11y_qr_code_for_verification">QR code</string>

    <string name="qr_code_scanned_by_other_notice">Almost there! Is %s showing the same shield?</string>
    <string name="qr_code_scanned_by_other_yes">Yes</string>
    <string name="qr_code_scanned_by_other_no">No</string>

    <string name="no_connectivity_to_the_server_indicator">Connectivity to the server has been lost</string>
    <string name="no_connectivity_to_the_server_indicator_airplane">Airplane mode is on</string>

    <string name="settings_dev_tools">Dev Tools</string>
    <string name="settings_account_data">Account Data</string>
    <string name="delete_account_data_warning">Delete the account data of type %1$s?\n\nUse with caution, it may lead to unexpected behavior.</string>

    <plurals name="poll_info">
        <item quantity="zero">%d vote</item>
        <item quantity="other">%d votes</item>
    </plurals>
    <plurals name="poll_info_final">
        <item quantity="zero">%d vote - Final results</item>
        <item quantity="other">%d votes - Final results</item>
    </plurals>
    <string name="poll_item_selected_aria">Selected Option</string>
    <string name="command_description_poll">Creates a simple poll</string>
    <string name="verification_cannot_access_other_session">Use a Recovery Passphrase or Key</string>
    <string name="verification_use_passphrase">If you can’t access an existing session</string>

    <string name="new_signin">New Sign In</string>

    <string name="enter_secret_storage_invalid">Cannot find secrets in storage</string>
    <string name="enter_secret_storage_passphrase">Enter secret storage passphrase</string>
    <string name="enter_secret_storage_passphrase_warning">Warning:</string>
    <string name="enter_secret_storage_passphrase_warning_text">You should only access secret storage from a trusted device</string>

    <string name="message_action_item_redact">Remove…</string>
    <string name="share_confirm_room">Do you want to send this attachment to %1$s?</string>
    <plurals name="send_images_with_original_size">
        <item quantity="one">Send image with the original size</item>
        <item quantity="other">Send images with the original size</item>
    </plurals>

    <string name="delete_event_dialog_title">Confirm Removal</string>
    <string name="delete_event_dialog_content">Are you sure you wish to remove (delete) this event? Note that if you delete a room name or topic change, it could undo the change.</string>
    <string name="delete_event_dialog_reason_checkbox">Include a reason</string>
    <string name="delete_event_dialog_reason_hint">Reason for redacting</string>

    <string name="event_redacted_by_user_reason_with_reason">Event deleted by user, reason: %1$s</string>
    <string name="event_redacted_by_admin_reason_with_reason">Event moderated by room admin, reason: %1$s</string>

    <string name="keys_backup_restore_success_title_already_up_to_date">Keys are already up to date!</string>

    <string name="login_default_session_public_name">Element Android</string>

    <string name="settings_key_requests">Key Requests</string>
    <string name="settings_export_trail">Export Audit</string>

    <string name="e2e_use_keybackup">Unlock encrypted messages history</string>

    <string name="refresh">Refresh</string>

    <string name="new_session">New login. Was this you?</string>
    <string name="new_session_review">Tap to review &amp; verify</string>
    <string name="verify_new_session_notice">Use this session to verify your new one, granting it access to encrypted messages.</string>
    <string name="verify_new_session_was_not_me">This wasn’t me</string>
    <string name="verify_new_session_compromized">Your account may be compromised</string>

    <string name="verify_cancel_self_verification_from_untrusted">If you cancel, you won’t be able to read encrypted messages on this device, and other users won’t trust it</string>
    <string name="verify_cancel_self_verification_from_trusted">If you cancel, you won’t be able to read encrypted messages on your new device, and other users won’t trust it</string>
    <string name="verify_cancel_other">You won’t verify %1$s (%2$s) if you cancel now. Start again in their user profile.</string>

    <string name="verify_not_me_self_verification">
        One of the following may be compromised:\n\n- Your password\n- Your homeserver\n- This device, or the other device\n- The internet connection either device is using\n\nWe recommend you change your password &amp; recovery key in Settings immediately.
    </string>

    <string name="verify_cancelled_notice">Verify your devices from Settings.</string>
    <string name="verification_cancelled">Verification Cancelled</string>

    <string name="recovery_passphrase">Recovery Passphrase</string>
    <string name="message_key">Message Key</string>
    <string name="account_password">Account Password</string>

    <!-- %s will be replaced by recovery_passphrase -->
    <string name="set_recovery_passphrase">Set a %s</string>
    <string name="generate_message_key">Generate a Message Key</string>

    <!-- %s will be replaced by recovery_passphrase -->
    <string name="confirm_recovery_passphrase">Confirm %s</string>

    <!-- %s will be replaced by account_password -->
    <string name="enter_account_password">Enter your %s to continue.</string>

    <!-- %s will be replaced by recovery_passphrase -->
    <string name="bootstrap_info_text">Secure &amp; unlock encrypted messages and trust with a %s.</string>
    <!-- %s will be replaced by recovery_passphrase -->
    <string name="bootstrap_info_confirm_text">Enter your %s again to confirm it.</string>
    <string name="bootstrap_dont_reuse_pwd">Don’t use your account password.</string>

    <string name="bootstrap_info_text_2">Enter a security phrase only you know, used to secure secrets on your server.</string>

    <string name="bootstrap_loading_text">This might take several seconds, please be patient.</string>
    <string name="bootstrap_loading_title">Setting up recovery.</string>
    <string name="your_recovery_key">Your recovery key</string>
    <string name="bootstrap_finish_title">"You're done!"</string>
    <string name="keep_it_safe">Keep it safe</string>
    <string name="finish">Finish</string>

    <!-- %1$s is replaced by message_key and %2$s by recovery_passphrase -->
    <string name="bootstrap_save_key_description">Use this %1$s as a safety net in case you forget your %2$s.</string>

    <string name="bootstrap_crosssigning_progress_initializing">Publishing created identity keys</string>
    <string name="bootstrap_crosssigning_progress_pbkdf2">Generating secure key from passphrase</string>
    <string name="bootstrap_crosssigning_progress_default_key">Defining SSSS default Key</string>
    <string name="bootstrap_crosssigning_progress_save_msk">Synchronizing Master key</string>
    <string name="bootstrap_crosssigning_progress_save_usk">Synchronizing User key</string>
    <string name="bootstrap_crosssigning_progress_save_ssk">Synchronizing Self Signing key</string>
    <string name="bootstrap_crosssigning_progress_key_backup">Setting Up Key Backup</string>


    <!-- %1$s is replaced by message_key and %2$s by recovery_passphrase -->
    <string name="bootstrap_cross_signing_success">Your %2$s &amp; %1$s are now set.\n\nKeep them safe! You’ll need them to unlock encrypted messages and secure information if you lose all of your active sessions.</string>

    <!-- the %s will be replaced by a check mark on screen-->
    <string name="bootstrap_crosssigning_print_it">Print it and store it somewhere safe</string>
    <string name="bootstrap_crosssigning_save_usb">Save it on a USB key or backup drive</string>
    <string name="bootstrap_crosssigning_save_cloud">Copy it to your personal cloud storage</string>

    <string name="auth_flow_not_supported">You cannot do that from mobile</string>

    <string name="bootstrap_skip_text">Setting a Recovery Passphrase lets you secure &amp; unlock encrypted messages and trust.\n\nIf you don’t want to set a Message Password, generate a Message Key instead.</string>
    <string name="bootstrap_skip_text_no_gen_key">Setting a Recovery Passphrase lets you secure &amp; unlock encrypted messages and trust.</string>
    <string name="bootstrap_cancel_text">If you cancel now, you may lose encrypted messages &amp; data if you lose access to your logins.\n\nYou can also set up Secure Backup &amp; manage your keys in Settings.</string>

    <string name="encryption_enabled">Encryption enabled</string>
    <string name="encryption_enabled_tile_description">Messages in this room are end-to-end encrypted. Learn more &amp; verify users in their profile.</string>
    <string name="direct_room_encryption_enabled_tile_description">Messages in this room are end-to-end encrypted.</string>
    <string name="encryption_not_enabled">Encryption not enabled</string>
    <string name="encryption_unknown_algorithm_tile_description">The encryption used by this room is not supported</string>

    <string name="room_created_summary_item">%s created and configured the room.</string>
    <string name="room_created_summary_item_by_you">You created and configured the room.</string>
    <string name="direct_room_created_summary_item">%s joined.</string>
    <string name="direct_room_created_summary_item_by_you">You joined.</string>
    <string name="this_is_the_beginning_of_room">This is the beginning of %s.</string>
    <string name="this_is_the_beginning_of_room_no_name">This is the beginning of this conversation.</string>
    <string name="this_is_the_beginning_of_dm">This is the beginning of your direct message history with %s.</string>
    <!-- First param will be replaced by the value of add_a_topic_link_text, that will be clickable-->
    <string name="room_created_summary_no_topic_creation_text">%s to let people know what this room is about.</string>
    <string name="add_a_topic_link_text">Add a topic</string>
    <string name="topic_prefix">"Topic: "</string>

    <string name="qr_code_scanned_self_verif_notice">Almost there! Is the other device showing the same shield?</string>
    <string name="qr_code_scanned_verif_waiting_notice">Almost there! Waiting for confirmation…</string>
    <string name="qr_code_scanned_verif_waiting">Waiting for %s…</string>

    <string name="error_failed_to_import_keys">Failed to import keys</string>

    <string name="settings_notification_configuration">Notifications configuration</string>
    <string name="settings_messages_at_room">Messages containing @room</string>
    <string name="settings_messages_in_e2e_one_to_one">Encrypted messages in one-to-one chats</string>
    <string name="settings_messages_in_e2e_group_chat">Encrypted messages in group chats</string>
    <string name="settings_when_rooms_are_upgraded">When rooms are upgraded</string>
    <string name="settings_troubleshoot_title">Troubleshoot</string>
    <string name="settings_notification_advanced_summary">Set notification importance by event</string>

    <string name="command_description_plain">Sends a message as plain text, without interpreting it as markdown</string>

    <string name="auth_invalid_login_param_space_in_password">Incorrect username and/or password. The entered password starts or ends with spaces, please check it.</string>
    <string name="auth_invalid_login_deactivated_account">This account has been deactivated.</string>

    <string name="room_message_placeholder">Message…</string>

    <string name="upgrade_security">Encryption upgrade available</string>
    <string name="setup_cross_signing">Enable Cross Signing</string>
    <string name="security_prompt_text">Verify yourself &amp; others to keep your chats safe</string>

    <!-- %s will be replaced by recovery_key -->
    <string name="bootstrap_enter_recovery">Enter your %s to continue</string>
    <string name="use_file">Use File</string>

    <!-- %s will be replaced by recovery_passphrase -->
    <!--    <string name="upgrade_account_desc">Upgrade this session to allow it to verify other sessions, granting them access to encrypted messages and marking them as trusted for other users.</string>-->
    <string name="enter_backup_passphrase">Enter %s</string>
    <string name="backup_recovery_passphrase">Recovery Passphrase</string>
    <string name="bootstrap_invalid_recovery_key">"It's not a valid recovery key"</string>
    <string name="recovery_key_empty_error_message">Please enter a recovery key</string>

    <string name="bootstrap_progress_checking_backup">Checking backup Key</string>
    <string name="bootstrap_progress_checking_backup_with_info">Checking backup Key (%s)</string>
    <string name="bootstrap_progress_compute_curve_key">Getting curve key</string>
    <string name="bootstrap_progress_generating_ssss">Generating SSSS key from passphrase</string>
    <string name="bootstrap_progress_generating_ssss_with_info">Generating SSSS key from passphrase (%s)</string>
    <string name="bootstrap_progress_generating_ssss_recovery">Generating SSSS key from recovery key</string>
    <string name="bootstrap_progress_storing_in_sss">Storing keybackup secret in SSSS</string>
    <!-- To produce things like 'Element Android (IQDHUVJTTV)' -->
    <string name="new_session_review_with_info">%1$s (%2$s)</string>

    <string name="bootstrap_migration_enter_backup_password">Enter your Key Backup Passphrase to continue.</string>
    <string name="bootstrap_migration_use_recovery_key">use your Key Backup recovery key</string>
    <!-- %s will be replaced by the value of bootstrap_migration_use_recovery_key  -->
    <string name="bootstrap_migration_with_passphrase_helper_with_link">Don’t know your Key Backup Passphrase, you can %s.</string>
    <string name="bootstrap_migration_backup_recovery_key">Key Backup recovery key</string>

    <string name="settings_security_prevent_screenshots_title">Prevent screenshots of the application</string>
    <string name="settings_security_prevent_screenshots_summary">Enabling this setting adds the FLAG_SECURE to all Activities. Restart the application for the change to take effect.</string>

    <string name="media_file_added_to_gallery">Media file added to the Gallery</string>
    <string name="error_adding_media_file_to_gallery">Could not add media file to the Gallery</string>
    <string name="error_saving_media_file">Could not save media file</string>
    <string name="change_password_summary">Set a new account password…</string>

    <string name="use_other_session_content_description">Use the latest Element on your other devices, Element Web, Element Desktop, Element iOS, Element for Android, or another cross-signing capable Matrix client</string>
    <string name="app_desktop_web">Element Web\nElement Desktop</string>
    <string name="app_ios_android">Element iOS\nElement Android</string>
    <string name="or_other_mx_capabale_client">or another cross-signing capable Matrix client</string>
    <string name="use_latest_app">Use the latest Element on your other devices:</string>
    <string name="command_description_discard_session">Forces the current outbound group session in an encrypted room to be discarded</string>
    <string name="command_description_discard_session_not_handled">Only supported in encrypted rooms</string>
    <!-- first will be replaced by recovery_passphrase, second will be replaced by recovery_key-->
    <string name="enter_secret_storage_passphrase_or_key">Use your %1$s or use your %2$s to continue.</string>
    <string name="use_recovery_key">Use Recovery Key</string>
    <string name="enter_secret_storage_input_key">Select your Recovery Key, or input it manually by typing it or pasting from your clipboard</string>
    <string name="keys_backup_recovery_key_error_decrypt">Backup could not be decrypted with this Recovery Key: please verify that you entered the correct Recovery Key.</string>
    <string name="failed_to_access_secure_storage">Failed to access secure storage</string>
    <string name="bad_passphrase_key_reset_all_action">Forgot or lost all recovery options? Reset everything</string>
    <string name="secure_backup_reset_all">Reset everything</string>
    <string name="secure_backup_reset_all_no_other_devices">Only do this if you have no other device you can verify this device with.</string>
    <string name="secure_backup_reset_if_you_reset_all">If you reset everything</string>
    <string name="secure_backup_reset_no_history">You will restart with no history, no messages, trusted devices or trusted users</string>
    <plurals name="secure_backup_reset_devices_you_can_verify">
        <item quantity="one">Show the device you can verify with now</item>
        <item quantity="other">Show %d devices you can verify with now</item>
    </plurals>

    <string name="command_confetti">Sends the given message with confetti</string>
    <string name="command_snow">Sends the given message with snow</string>
    <!-- Note to translator: please use the same emoji 🎉 in your translation -->
    <string name="default_message_emote_confetti">sends confetti 🎉</string>
    <!-- Note to translator: please use the same emoji ❄️ in your translation -->
    <string name="default_message_emote_snow">sends snow ❄️</string>

    <string name="unencrypted">Unencrypted</string>
    <string name="encrypted_unverified">Encrypted by an unverified device</string>
    <string name="review_logins">Review where you’re logged in</string>
    <string name="verify_other_sessions">Verify all your sessions to ensure your account &amp; messages are safe</string>
    <!-- Argument will be replaced by the other session name (e.g, Desktop, mobile) -->
    <string name="verify_this_session">Verify the new login accessing your account: %1$s</string>

    <string name="cross_signing_verify_by_text">Manually Verify by Text</string>
    <string name="crosssigning_verify_session">Verify login</string>
    <string name="cross_signing_verify_by_emoji">Interactively Verify by Emoji</string>
    <string name="confirm_your_identity">Confirm your identity by verifying this login from one of your other sessions, granting it access to encrypted messages.</string>
    <string name="confirm_your_identity_quad_s">Confirm your identity by verifying this login, granting it access to encrypted messages.</string>
    <string name="mark_as_verified">Mark as Trusted</string>

    <string name="error_sso_flow_not_supported_yet">Sorry, this operation is not possible yet for accounts connected using Single Sign-On.</string>
    <string name="failed_to_initialize_cross_signing">Failed to set up Cross Signing</string>

    <string name="error_empty_field_choose_user_name">Please choose a username.</string>
    <string name="error_empty_field_choose_password">Please choose a password.</string>
    <string name="external_link_confirmation_title">Double-check this link</string>
    <string name="external_link_confirmation_message">The link %1$s is taking you to another site: %2$s.\n\nAre you sure you want to continue?</string>

    <string name="create_room_dm_failure">"We couldn't create your DM. Please check the users you want to invite and try again."</string>

    <string name="add_members_to_room">Add members</string>
    <string name="add_people">Add people</string>
    <string name="invite_users_to_room_action_invite">INVITE</string>
    <string name="inviting_users_to_room">Inviting users…</string>
    <string name="invite_users_to_room_title">Invite Users</string>
    <string name="invite_friends">Invite friends</string>
    <string name="invite_friends_text">Hey, talk to me on Element: %s</string>
    <string name="invite_friends_rich_title">🔐️ Join me on element</string>
    <string name="invitation_sent_to_one_user">Invitation sent to %1$s</string>
    <string name="invitations_sent_to_two_users">Invitations sent to %1$s and %2$s</string>
    <string name="not_a_valid_qr_code">"It's not a valid matrix QR code"</string>
    <plurals name="invitations_sent_to_one_and_more_users">
        <item quantity="one">Invitations sent to %1$s and one more</item>
        <item quantity="other">Invitations sent to %1$s and %2$d more</item>
    </plurals>
    <string name="invite_users_to_room_failure">We could not invite users. Please check the users you want to invite and try again.</string>

    <string name="user_code_scan">Scan a QR code</string>
    <string name="user_code_share">Share my code</string>
    <string name="user_code_my_code">My code</string>
    <string name="user_code_info_text">Share this code with people so they can scan it to add you and start chatting.</string>

    <string name="choose_locale_current_locale_title">Current language</string>
    <string name="choose_locale_other_locales_title">Other available languages</string>
    <string name="choose_locale_loading_locales">Loading available languages…</string>

    <string name="open_terms_of">Open terms of %s</string>
    <string name="disconnect_identity_server_dialog_content">Disconnect from the identity server %s?</string>
    <string name="identity_server_error_outdated_identity_server">This identity server is outdated. Element support only API V2.</string>
    <string name="identity_server_error_outdated_home_server">This operation is not possible. The homeserver is outdated.</string>
    <string name="identity_server_error_no_identity_server_configured">Please first configure an identity server.</string>
    <string name="identity_server_error_terms_not_signed">Please first accepts the terms of the identity server in the settings.</string>
    <string name="identity_server_error_bulk_sha256_not_supported">For your privacy, Element only supports sending hashed user emails and phone number.</string>
    <string name="identity_server_error_binding_error">The association has failed.</string>
    <string name="identity_server_error_no_current_binding_error">The is no current association with this identifier.</string>
    <string name="identity_server_user_consent_not_provided">The user consent has not been provided.</string>

    <string name="identity_server_set_default_notice">Your homeserver (%1$s) proposes to use %2$s for your identity server</string>
    <string name="identity_server_set_default_submit">Use %1$s</string>
    <string name="identity_server_set_alternative_notice">Alternatively, you can enter any other identity server URL</string>
    <string name="identity_server_set_alternative_notice_no_default">Enter the URL of an identity server</string>
    <string name="identity_server_set_alternative_submit">Submit</string>
    <string name="power_level_edit_title">Set role</string>
    <string name="power_level_title">Role</string>
    <string name="a11y_open_chat">Open chat</string>
    <string name="a11y_mute_microphone">Mute the microphone</string>
    <string name="a11y_unmute_microphone">Unmute the microphone</string>
    <string name="a11y_stop_camera">Stop the camera</string>
    <string name="a11y_start_camera">Start the camera</string>

    <string name="settings_setup_secure_backup">Set up Secure Backup</string>

    <string name="bottom_sheet_setup_secure_backup_title">Secure backup</string>
    <string name="bottom_sheet_setup_secure_backup_subtitle">Safeguard against losing access to encrypted messages &amp; data by backing up encryption keys on your server.</string>
    <string name="bottom_sheet_setup_secure_backup_submit">Set up</string>
    <string name="bottom_sheet_setup_secure_backup_security_key_title">Use a Security Key</string>
    <string name="bottom_sheet_setup_secure_backup_security_key_subtitle">Generate a security key to store somewhere safe like a password manager or a safe.</string>
    <string name="bottom_sheet_setup_secure_backup_security_phrase_title">Use a Security Phrase</string>
    <string name="bottom_sheet_setup_secure_backup_security_phrase_subtitle">Enter a secret phrase only you know, and generate a key for backup.</string>

    <string name="bottom_sheet_save_your_recovery_key_title">Save your Security Key</string>
    <string name="bottom_sheet_save_your_recovery_key_content">Store your Security Key somewhere safe, like a password manager or a safe.</string>

    <string name="set_a_security_phrase_title">Set a Security Phrase</string>
    <string name="set_a_security_phrase_notice">Enter a security phrase only you know, used to secure secrets on your server.</string>
    <string name="set_a_security_phrase_hint">Security Phrase</string>
    <string name="set_a_security_phrase_again_notice">Enter your Security Phrase again to confirm it.</string>

    <string name="save_your_security_key_title">Save your Security Key</string>
    <string name="save_your_security_key_notice">Store your Security Key somewhere safe, like a password manager or a safe.</string>

    <!-- Room Settings -->
    <string name="room_settings_name_hint">Room Name</string>
    <string name="room_settings_topic_hint">Topic</string>
    <string name="room_settings_save_success">You changed room settings successfully</string>
    <string name="room_settings_set_avatar">Set avatar</string>


    <string name="notice_crypto_unable_to_decrypt_final">You cannot access this message</string>
    <string name="notice_crypto_unable_to_decrypt_friendly">Waiting for this message, this may take a while</string>
    <string name="crypto_utd">Cannot Decrypt</string>
    <string name="notice_crypto_unable_to_decrypt_friendly_desc">Due to end-to-end encryption, you might need to wait for someone\'s message to arrive because the encryption keys were not properly sent to you.</string>
    <string name="crypto_error_withheld_blacklisted">You cannot access this message because you have been blocked by the sender</string>
    <string name="crypto_error_withheld_unverified">You cannot access this message because your session is not trusted by the sender</string>
    <string name="crypto_error_withheld_generic">You cannot access this message because the sender purposely did not send the keys</string>
    <string name="notice_crypto_unable_to_decrypt_merged">Waiting for encryption history</string>

    <string name="element_disclaimer_title">Riot is now Element!</string>
    <string name="element_disclaimer_content">We’re excited to announce we’ve changed name! Your app is up to date and you’re signed in to your account.</string>
    <string name="element_disclaimer_negative_button">GOT IT</string>
    <string name="element_disclaimer_positive_button">LEARN MORE</string>

    <string name="element_login_splash_brand">element</string>


    <string name="save_recovery_key_chooser_hint">Save recovery key in</string>

    <string name="add_from_phone_book">Add from my phone book</string>
    <string name="empty_phone_book">Your phone book is empty</string>
    <string name="phone_book_title">Phone book</string>
    <string name="search_in_my_contacts">Search in my contacts</string>
    <string name="loading_contact_book">Retrieving your contacts…</string>
    <string name="empty_contact_book">Your contact book is empty</string>
    <string name="contacts_book_title">Contacts book</string>
    <string name="phone_book_perform_lookup">Search for contacts on Matrix</string>

    <string name="three_pid_revoke_invite_dialog_title">Revoke invite</string>
    <string name="three_pid_revoke_invite_dialog_content">Revoke invite to %1$s?</string>

    <string name="member_banned_by">Banned by %1$s</string>
    <string name="failed_to_unban">Failed to UnBan user</string>

    <string name="alert_push_are_disabled_title">Push notifications are disabled</string>
    <string name="alert_push_are_disabled_description">Review your settings to enable push notifications</string>
    <plurals name="wrong_pin_message_remaining_attempts">
        <item quantity="one">Wrong code, %d remaining attempt</item>
        <item quantity="other">Wrong code, %d remaining attempts</item>
    </plurals>
    <string name="wrong_pin_message_last_remaining_attempt">Warning! Last remaining attempt before logout!</string>
    <string name="too_many_pin_failures">Too many errors, you\'ve been logged out</string>
    <string name="create_pin_title">Choose a PIN for security</string>
    <string name="create_pin_confirm_title">Confirm PIN</string>
    <string name="create_pin_confirm_failure">Failed to validate PIN, please tap a new one.</string>
    <string name="auth_pin_title">Enter your PIN</string>
    <string name="auth_pin_forgot">Forgot PIN?</string>
    <string name="auth_pin_reset_title">Reset PIN</string>
    <string name="auth_pin_new_pin_action">New PIN</string>
    <string name="auth_pin_reset_content">To reset your PIN, you\'ll need to re-login and create a new one.</string>
    <string name="settings_security_application_protection_title">Protect access</string>
    <string name="settings_security_application_protection_summary">Protect access using PIN and biometrics.</string>
    <string name="settings_security_application_protection_screen_title">Configure protection</string>
    <string name="settings_security_pin_code_title">Enable PIN</string>
    <string name="settings_security_pin_code_summary">If you want to reset your PIN, tap Forgot PIN to logout and reset.</string>
    <string name="settings_security_pin_code_use_biometrics_title">Enable biometrics</string>
    <string name="settings_security_pin_code_use_biometrics_summary_on">Enable device specific biometrics, like fingerprints and face recognition.</string>
    <string name="settings_security_pin_code_use_biometrics_summary_off">PIN code is the only way to unlock Element.</string>
    <string name="settings_security_pin_code_notifications_title">Show content in notifications</string>
    <string name="settings_security_pin_code_notifications_summary_on">Show details like room names and message content.</string>
    <string name="settings_security_pin_code_notifications_summary_off">Only display number of unread messages in a simple notification.</string>
    <string name="settings_security_pin_code_grace_period_title">Require PIN after 2 minutes</string>
    <string name="settings_security_pin_code_grace_period_summary_on">PIN code is required after 2 minutes of not using Element.</string>
    <string name="settings_security_pin_code_grace_period_summary_off">PIN code is required every time you open Element.</string>
    <string name="settings_security_pin_code_change_pin_title">Change PIN</string>
    <string name="settings_security_pin_code_change_pin_summary">Change your current PIN</string>
    <string name="auth_pin_confirm_to_disable_title">Confirm PIN to disable PIN</string>
    <string name="error_opening_banned_room">Can\'t open a room where you are banned from.</string>
    <string name="room_error_not_found">Can\'t find this room. Make sure it exists.</string>

    <!-- Add by QR code -->
    <string name="share_by_text">Share by text</string>
    <string name="cannot_dm_self">Cannot DM yourself!</string>
    <string name="invalid_qr_code_uri">Invalid QR code (Invalid URI)!</string>
    <string name="qr_code_not_scanned">QR code not scanned!</string>

    <!-- Universal link -->
    <string name="universal_link_malformed">The link was malformed</string>
    <string name="warning_room_not_created_yet">The room is not yet created. Cancel the room creation?</string>
    <string name="warning_unsaved_change">There are unsaved changes. Discard the changes?</string>
    <string name="warning_unsaved_change_discard">Discard changes</string>

    <string name="matrix_to_card_title">Matrix Link</string>

<<<<<<< HEAD
    <string name="call_tile_you_started_call">You started a call</string>
    <string name="call_tile_other_started_call">%1$s started a call</string>
    <string name="call_tile_in_call">You\'re currently in this call</string>
    <string name="call_tile_you_declined">You declined this call %1$s</string>
    <string name="call_tile_other_declined">%1$s declined this call</string>
    <string name="call_tile_ended">This call has ended</string>
    <string name="call_tile_call_back">Call back</string>

    <string name="call_dial_pad_title">Dial pad</string>
    <string name="call_dial_pad_lookup_error">"There was an error looking up the phone number"</string>


    <string name="call_only_active">Active call (%1$s)</string>
    <plurals name="call_only_paused">
        <item quantity="one">Paused call</item>
        <item quantity="other">%1$d paused calls</item>
    </plurals>
    <plurals name="call_one_active_and_other_paused">
        <item quantity="one">1 active call (%1$s) · 1 paused call</item>
        <item quantity="other">1 active call (%1$s) · %2$d paused calls</item>
    </plurals>

    <string name="call_transfer_consult_first">Consult first</string>
    <string name="call_transfer_connect_action">Connect</string>
    <string name="call_transfer_title">Transfer</string>
    <string name="call_transfer_failure">An error occurred while transferring call</string>
    <string name="call_transfer_users_tab_title">Users</string>


=======
    <string name="re_authentication_activity_title">Re-Authentication Needed</string>
    <string name="re_authentication_default_confirm_text">Element requires you to enter your credentials to perform this action.</string>
    <string name="authentication_error">Failed to authenticate</string>
>>>>>>> d11ed8c4
</resources><|MERGE_RESOLUTION|>--- conflicted
+++ resolved
@@ -2800,7 +2800,6 @@
 
     <string name="matrix_to_card_title">Matrix Link</string>
 
-<<<<<<< HEAD
     <string name="call_tile_you_started_call">You started a call</string>
     <string name="call_tile_other_started_call">%1$s started a call</string>
     <string name="call_tile_in_call">You\'re currently in this call</string>
@@ -2830,9 +2829,7 @@
     <string name="call_transfer_users_tab_title">Users</string>
 
 
-=======
     <string name="re_authentication_activity_title">Re-Authentication Needed</string>
     <string name="re_authentication_default_confirm_text">Element requires you to enter your credentials to perform this action.</string>
     <string name="authentication_error">Failed to authenticate</string>
->>>>>>> d11ed8c4
 </resources>