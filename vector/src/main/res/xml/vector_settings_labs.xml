<?xml version="1.0" encoding="utf-8"?>
<androidx.preference.PreferenceScreen xmlns:android="http://schemas.android.com/apk/res/android">

    <!--<im.vector.app.core.preference.VectorPreferenceCategory-->
    <!--android:key="SETTINGS_LABS_PREFERENCE_KEY"-->
    <!--android:title="@string/room_settings_labs_pref_title">-->

    <im.vector.app.core.preference.VectorPreference
        android:focusable="false"
        android:key="labs_warning"
        android:summary="@string/room_settings_labs_warning_message" />

    <!--<im.vector.app.core.preference.VectorSwitchPreference-->
    <!--android:key="SETTINGS_ROOM_SETTINGS_LABS_END_TO_END_PREFERENCE_KEY"-->
    <!--android:title="@string/room_settings_labs_end_to_end" />-->

    <!--<im.vector.app.core.preference.VectorPreference-->
    <!--android:focusable="false"-->
    <!--android:key="SETTINGS_ROOM_SETTINGS_LABS_END_TO_END_IS_ACTIVE_PREFERENCE_KEY"-->
    <!--android:title="@string/room_settings_labs_end_to_end_is_active" />-->

    <!--<im.vector.app.core.preference.VectorSwitchPreference-->
    <!--android:key="SETTINGS_DATA_SAVE_MODE_PREFERENCE_KEY"-->
    <!--android:summary="@string/settings_data_save_mode_summary"-->
    <!--android:title="@string/settings_data_save_mode" />-->

    <!--<im.vector.app.core.preference.VectorSwitchPreference-->
    <!--android:defaultValue="true"-->
    <!--android:key="SETTINGS_USE_JITSI_CONF_PREFERENCE_KEY"-->
    <!--android:title="@string/settings_labs_create_conference_with_jitsi" />-->

    <!--<im.vector.app.core.preference.VectorSwitchPreference-->
    <!--android:key="SETTINGS_ENABLE_SEND_VOICE_FEATURE_PREFERENCE_KEY"-->
    <!--android:summary="@string/settings_labs_enable_send_voice_summary"-->
    <!--android:title="@string/settings_labs_enable_send_voice" />-->

    <im.vector.app.core.preference.VectorSwitchPreference
        android:defaultValue="true"
        android:key="SETTINGS_LABS_ENABLE_SWIPE_TO_REPLY"
        android:title="@string/labs_swipe_to_reply_in_timeline" />

    <im.vector.app.core.preference.VectorSwitchPreference
        android:defaultValue="false"
        android:key="SETTINGS_LABS_UNREAD_NOTIFICATIONS_AS_TAB"
        android:title="@string/labs_show_unread_notifications_as_tab" />

    <im.vector.app.core.preference.VectorSwitchPreference
        android:defaultValue="false"
        android:key="SETTINGS_LABS_ENABLE_LATEX_MATHS"
        android:summary="@string/restart_the_application_to_apply_changes"
        android:title="@string/labs_enable_latex_maths" />
    <!--</im.vector.app.core.preference.VectorPreferenceCategory>-->

    <im.vector.app.core.preference.VectorSwitchPreference
        android:defaultValue="false"
        android:key="SETTINGS_LABS_AUTO_REPORT_UISI"
        android:summary="@string/labs_auto_report_uisi_desc"
        android:title="@string/labs_auto_report_uisi" />

    <im.vector.app.core.preference.VectorSwitchPreference
<<<<<<< HEAD
        android:defaultValue="false"
        android:key="SETTINGS_LABS_ENABLE_THREAD_MESSAGES"
        android:summary="@string/labs_enable_thread_messages_desc"
        android:title="@string/labs_enable_thread_messages" />

    <im.vector.app.core.preference.VectorSwitchPreference
        android:defaultValue="false"
        android:key="SETTINGS_LABS_AUTO_REPORT_UISI"
        android:summary="@string/labs_auto_report_uisi_desc"
        android:title="@string/labs_auto_report_uisi" />
=======
        android:defaultValue="true"
        android:key="SETTINGS_LABS_RENDER_LOCATIONS_IN_TIMELINE"
        android:title="@string/labs_render_locations_in_timeline" />
>>>>>>> ff6810f1

</androidx.preference.PreferenceScreen><|MERGE_RESOLUTION|>--- conflicted
+++ resolved
@@ -53,13 +53,6 @@
 
     <im.vector.app.core.preference.VectorSwitchPreference
         android:defaultValue="false"
-        android:key="SETTINGS_LABS_AUTO_REPORT_UISI"
-        android:summary="@string/labs_auto_report_uisi_desc"
-        android:title="@string/labs_auto_report_uisi" />
-
-    <im.vector.app.core.preference.VectorSwitchPreference
-<<<<<<< HEAD
-        android:defaultValue="false"
         android:key="SETTINGS_LABS_ENABLE_THREAD_MESSAGES"
         android:summary="@string/labs_enable_thread_messages_desc"
         android:title="@string/labs_enable_thread_messages" />
@@ -69,10 +62,10 @@
         android:key="SETTINGS_LABS_AUTO_REPORT_UISI"
         android:summary="@string/labs_auto_report_uisi_desc"
         android:title="@string/labs_auto_report_uisi" />
-=======
+
+    <im.vector.app.core.preference.VectorSwitchPreference
         android:defaultValue="true"
         android:key="SETTINGS_LABS_RENDER_LOCATIONS_IN_TIMELINE"
         android:title="@string/labs_render_locations_in_timeline" />
->>>>>>> ff6810f1
 
 </androidx.preference.PreferenceScreen>