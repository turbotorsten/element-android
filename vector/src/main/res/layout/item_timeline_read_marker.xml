--- conflicted
+++ resolved
@@ -18,12 +18,8 @@
         android:layout_gravity="center"
         android:background="?android:attr/windowBackground"
         android:fontFamily="sans-serif-medium"
-<<<<<<< HEAD
-        android:paddingHorizontal="16dp"
-=======
         android:paddingStart="16dp"
         android:paddingEnd="16dp"
->>>>>>> 3078adf0
         android:text="@string/timeline_unread_messages"
         android:textColor="@color/notification_accent_color"
         android:textSize="15sp" />
