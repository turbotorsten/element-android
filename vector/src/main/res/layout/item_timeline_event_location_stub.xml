--- conflicted
+++ resolved
@@ -1,19 +1,13 @@
 <?xml version="1.0" encoding="utf-8"?>
 
 <com.google.android.material.card.MaterialCardView xmlns:android="http://schemas.android.com/apk/res/android"
-    android:id="@+id/mapCardView"
     xmlns:app="http://schemas.android.com/apk/res-auto"
     android:layout_width="match_parent"
-    android:layout_height="wrap_content">
+    android:layout_height="wrap_content"
+    app:cardCornerRadius="8dp">
 
-<<<<<<< HEAD
-    <androidx.constraintlayout.widget.ConstraintLayout
-        android:id="@+id/mapViewContainer"
-        android:minWidth="@dimen/chat_bubble_fixed_size"
-=======
     <ImageView
         android:id="@+id/staticMapImageView"
->>>>>>> 31d976ac
         android:layout_width="match_parent"
         android:layout_height="200dp"
         android:contentDescription="@string/a11y_static_map_image" />
