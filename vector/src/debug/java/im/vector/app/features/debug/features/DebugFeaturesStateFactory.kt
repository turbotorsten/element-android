--- conflicted
+++ resolved
@@ -60,19 +60,11 @@
                                 key = DebugFeatureKeys.onboardingCombinedRegister,
                                 factory = VectorFeatures::isOnboardingCombinedRegisterEnabled
                         ),
-<<<<<<< HEAD
-                        createBooleanFeature(
-                                label = "Live location sharing",
-                                key = DebugFeatureKeys.liveLocationSharing,
-                                factory = VectorFeatures::isLiveLocationEnabled
-                        ),
                         createBooleanFeature(
                                 label = "Start DM on first message",
                                 key = DebugFeatureKeys.startDmOnFirstMsg,
                                 factory = VectorFeatures::shouldStartDmOnFirstMessage
                         ),
-=======
->>>>>>> 71e14ea4
                 )
         )
     }
