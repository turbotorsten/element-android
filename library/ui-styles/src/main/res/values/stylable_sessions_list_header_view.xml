--- conflicted
+++ resolved
@@ -4,11 +4,7 @@
     <declare-styleable name="SessionsListHeaderView">
         <attr name="sessionsListHeaderTitle" format="string" />
         <attr name="sessionsListHeaderDescription" format="string" />
-<<<<<<< HEAD
-        <attr name="sessionListHeaderShowLearnMore" format="boolean" />
-=======
         <attr name="sessionsListHeaderHasLearnMoreLink" format="boolean" />
->>>>>>> def67b2e
     </declare-styleable>
 
 </resources>