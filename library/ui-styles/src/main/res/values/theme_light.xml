--- conflicted
+++ resolved
@@ -136,13 +136,12 @@
         <item name="vctr_social_login_button_gitlab_style">@style/Widget.Vector.Button.Outlined.SocialLogin.Gitlab.Light</item>
 
         <item name="vctr_jump_to_unread_style">@style/Widget.Vector.JumpToUnread.Light</item>
-<<<<<<< HEAD
+
+        <!-- Keywords -->
         <item name="vctr_keyword_style">@style/Widget.Vector.Keyword</item>
-=======
 
         <!-- Voice Message -->
         <item name="vctr_voice_message_toast_background">@color/vctr_voice_message_toast_background_light</item>
->>>>>>> b4979e0b
     </style>
 
     <style name="Theme.Vector.Light" parent="Base.Theme.Vector.Light" />
