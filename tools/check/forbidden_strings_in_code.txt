--- conflicted
+++ resolved
@@ -32,8 +32,6 @@
 import static
 
 ### Rubbish from merge. Please delete those lines (sometimes in comment)
-<<<<<<<
->>>>>>>
 
 ### carry return before "}". Please remove empty lines.
 \n\s*\n\s*\}
@@ -164,11 +162,7 @@
 # android\.text\.TextUtils
 
 ### This is not a rule, but a warning: the number of "enum class" has changed. For Json classes, it is mandatory that they have `@JsonClass(generateAdapter = false)`. If it is ok, change the value in file forbidden_strings_in_code.txt
-<<<<<<< HEAD
-enum class===79
-=======
-enum class===80
->>>>>>> 28b039fd
+enum class===81
 
 ### Do not import temporary legacy classes
 import org.matrix.android.sdk.internal.legacy.riot===3
